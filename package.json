{
  "name": "wollok-ts",
<<<<<<< HEAD
  "version": "4.0.0",
=======
  "version": "3.1.3",
>>>>>>> b5afa21a
  "wollokVersion": "3.1.2",
  "description": "TypeScript based Wollok language implementation",
  "repository": "https://github.com/uqbar-project/wollok-ts",
  "license": "MIT",
  "main": "dist/index.js",
  "files": [
    "dist"
  ],
  "scripts": {
    "build": "rm -rf dist && tsc && cp -r dist/temp/src/* dist && rm -r dist/temp && cp -r language/src/* dist/wre/",
    "buildWRE": "ts-node scripts/buildWRE.ts",
    "prepare": "ts-node scripts/fetchLanguage.ts && npm run buildWRE",
    "diagnostic": "tsc --noEmit --diagnostics --extendedDiagnostics",
    "test": "npm run test:lint && npm run test:unit && npm run test:sanity && npm run test:examples",
    "test:lint": "eslint .",
    "test:coverage": "nyc --reporter=lcov npm run test",
    "test:unit": "mocha --parallel -r ts-node/register/transpile-only test/**/*.test.ts",
    "test:examples": "npm run test:wtest -- --root language/test/examples",
    "test:sanity": "npm run test:wtest -- --root language/test/sanity",
    "test:validations": "mocha --parallel -r ts-node/register/transpile-only test/validator.test.ts",
    "test:wtest": "mocha --delay -t 10000 -r ts-node/register/transpile-only test/wtest.ts",
    "prepublishOnly": "npm run build && npm test",
    "postpublish": "git tag v$npm_package_version && git push --tags",
    "prepack": "npm run build"
  },
  "dependencies": {
    "@types/parsimmon": "^1.10.6",
    "parsimmon": "^1.18.1",
    "unraw": "^2.0.1",
    "uuid": "8.3.2"
  },
  "devDependencies": {
    "@types/chai": "^4.3.1",
    "@types/mocha": "^9.1.1",
    "@types/node": "^18.6.3",
    "@types/sinon": "^10.0.13",
    "@types/sinon-chai": "^3.2.8",
    "@types/uuid": "^8.3.4",
    "@types/yargs": "^17.0.10",
    "@typescript-eslint/eslint-plugin": "^5.32.0",
    "@typescript-eslint/parser": "^5.32.0",
    "chai": "^4.3.6",
    "chalk": "^4.1.2",
    "eslint": "^8.21.0",
    "globby": "^11.1.0",
    "mocha": "^9.2.2",
    "nyc": "^15.1.0",
    "simple-git": "^3.11.0",
    "sinon": "12.0.1",
    "sinon-chai": "^3.7.0",
    "ts-node": "^10.9.1",
    "typescript": "^4.7.4",
    "yargs": "^17.5.1"
  }
}<|MERGE_RESOLUTION|>--- conflicted
+++ resolved
@@ -1,10 +1,6 @@
 {
   "name": "wollok-ts",
-<<<<<<< HEAD
   "version": "4.0.0",
-=======
-  "version": "3.1.3",
->>>>>>> b5afa21a
   "wollokVersion": "3.1.2",
   "description": "TypeScript based Wollok language implementation",
   "repository": "https://github.com/uqbar-project/wollok-ts",
