--- conflicted
+++ resolved
@@ -24,27 +24,18 @@
   },
   "devDependencies": {
     "@types/chai": "^4.1.7",
-<<<<<<< HEAD
-    "@types/chai-as-promised": "^7.1.0",
-=======
->>>>>>> 91af5191
     "@types/mocha": "^5.2.5",
     "@types/parsimmon": "^1.10.0",
     "@types/ramda": "github:types/npm-ramda#dist",
     "@types/uuid": "^3.4.4",
     "chai": "^4.2.0",
     "chai-as-promised": "^7.1.1",
-    "chalk": "^2.4.1",
+    "chalk": "^2.4.2",
     "mocha": "^5.2.0",
     "rewiremock": "^3.13.0",
     "simple-git": "^1.107.0",
     "ts-node": "^7.0.1",
-<<<<<<< HEAD
     "tslint": "^5.12.0",
     "typescript": "^3.2.2"
-=======
-    "tslint": "^5.11.0",
-    "typescript": "^3.2.1"
->>>>>>> 91af5191
   }
 }