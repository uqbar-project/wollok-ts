--- conflicted
+++ resolved
@@ -1,11 +1,7 @@
 {
   "name": "wollok-ts",
   "version": "3.0.7",
-<<<<<<< HEAD
-  "wollokVersion": "3.0.4",
-=======
   "wollokVersion": "3.1.0",
->>>>>>> ad9595a6
   "description": "TypeScript based Wollok language implementation",
   "repository": "https://github.com/uqbar-project/wollok-ts",
   "license": "MIT",
@@ -21,7 +17,7 @@
     "test": "npm run test:lint && npm run test:unit && npm run test:sanity && npm run test:game && npm run test:examples",
     "test:lint": "eslint .",
     "test:coverage": "nyc --reporter=lcov npm run test",
-    "test:unit": "mocha --parallel -r ts-node/register/transpile-only test/**/*.test.ts --ignore test/validator.test.ts",
+    "test:unit": "mocha --parallel -r ts-node/register/transpile-only test/**/*.test.ts",
     "test:examples": "npm run test:wtest -- --root language/test/examples",
     "test:sanity": "npm run test:wtest -- --root language/test/sanity",
     "test:game": "npm run test:wtest -- --root test/game",
