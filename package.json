{
  "name": "wollok-ts",
  "version": "4.0.0",
<<<<<<< HEAD
  "wollokVersion": "3.1.2",
=======
  "wollokVersion": "3.1.3",
>>>>>>> 50b8d36b
  "description": "TypeScript based Wollok language implementation",
  "repository": "https://github.com/uqbar-project/wollok-ts",
  "license": "MIT",
  "main": "dist/index.js",
  "files": [
    "dist"
  ],
  "scripts": {
    "build": "rm -rf dist && tsc && cp -r dist/temp/src/* dist && rm -r dist/temp && cp -r language/src/* dist/wre/",
    "buildWRE": "ts-node scripts/buildWRE.ts",
    "prepare": "ts-node scripts/fetchLanguage.ts && npm run buildWRE",
    "diagnostic": "tsc --noEmit --diagnostics --extendedDiagnostics",
    "test": "npm run test:lint && npm run test:unit && npm run test:sanity && npm run test:examples",
    "test:lint": "eslint .",
    "test:coverage": "nyc --reporter=lcov npm run test",
    "test:unit": "mocha --parallel -r ts-node/register/transpile-only test/**/*.test.ts",
    "test:examples": "npm run test:wtest -- --root language/test/examples",
    "test:sanity": "npm run test:wtest -- --root language/test/sanity",
    "test:validations": "mocha --parallel -r ts-node/register/transpile-only test/validator.test.ts",
    "test:wtest": "mocha --delay -t 10000 -r ts-node/register/transpile-only test/wtest.ts",
    "prepublishOnly": "npm run build && npm test",
    "postpublish": "git tag v$npm_package_version && git push --tags",
    "prepack": "npm run build"
  },
  "dependencies": {
    "@types/parsimmon": "^1.10.6",
    "parsimmon": "^1.18.1",
    "unraw": "^2.0.1",
    "uuid": "8.3.2"
  },
  "devDependencies": {
    "@types/chai": "^4.3.1",
    "@types/mocha": "^9.1.1",
    "@types/node": "^18.6.3",
    "@types/sinon": "^10.0.13",
    "@types/sinon-chai": "^3.2.8",
    "@types/uuid": "^8.3.4",
    "@types/yargs": "^17.0.10",
    "@typescript-eslint/eslint-plugin": "^5.32.0",
    "@typescript-eslint/parser": "^5.32.0",
    "chai": "^4.3.6",
    "chalk": "^4.1.2",
    "eslint": "^8.21.0",
    "globby": "^11.1.0",
    "mocha": "^9.2.2",
    "nyc": "^15.1.0",
    "simple-git": "^3.11.0",
    "sinon": "12.0.1",
    "sinon-chai": "^3.7.0",
    "ts-node": "^10.9.1",
    "typescript": "^4.7.4",
    "yargs": "^17.5.1"
  }
}<|MERGE_RESOLUTION|>--- conflicted
+++ resolved
@@ -1,11 +1,7 @@
 {
   "name": "wollok-ts",
   "version": "4.0.0",
-<<<<<<< HEAD
-  "wollokVersion": "3.1.2",
-=======
   "wollokVersion": "3.1.3",
->>>>>>> 50b8d36b
   "description": "TypeScript based Wollok language implementation",
   "repository": "https://github.com/uqbar-project/wollok-ts",
   "license": "MIT",
