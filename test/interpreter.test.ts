import { expect, should, use } from 'chai'
import { restore } from 'sinon'
import sinonChai from 'sinon-chai'
import { buildEnvironment, Evaluation, EXCEPTION_MODULE, REPL, WRENatives } from '../src'
import { DirectedInterpreter, getStackTraceSanitized, interprete, Interpreter } from '../src/interpreter/interpreter'
import link from '../src/linker'
import { Body, Class, Field, Literal, Method, Package, ParameterizedType, Reference, Return, Send, Singleton, SourceIndex, SourceMap } from '../src/model'
import { environmentWithREPLInitializedFile, WREEnvironment } from './utils'

use(sinonChai)
should()

const assertBasicError = (error?: Error) => {
  expect(error).not.to.be.undefined
  expect(error!.message).to.contain('Derived from TypeScript stack')
  expect(error!.stack).to.contain('at Evaluation.exec')
}

const WRE = link([
  new Package({
    name: 'wollok',
    members: [
      new Package({
        name: 'lang',
        members: [
          new Class({ name: 'Object', members: [new Method({ name: 'initialize', body: new Body() })] }),
          new Class({ name: 'Boolean' }),
          new Class({ name: 'Number' }),
          new Class({ name: 'String' }),
          new Class({ name: 'List' }),
          new Class({ name: 'Set' }),
          new Class({ name: 'EvaluationError', supertypes: [new ParameterizedType({ reference: new Reference({ name: EXCEPTION_MODULE }) })] }),
          new Class({ name: 'Exception' }),
        ],
      }),
    ],
  }),
])


describe('Wollok Interpreter', () => {

  afterEach(restore)

  describe('Interpreter', () => {

    it('should be able to execute unlinked sentences', () => {
      const environment = link([
        new Package({
          name: 'p',
          members: [
            new Singleton({
              name: 'o',
              members: [
                new Method({
                  name: 'm',
                  body: new Body({
                    sentences: [
                      new Return({ value: new Literal({ value: 5 }) }),
                    ],
                  }),
                }),
              ],
            }),
          ],
        }),
      ], WRE)

      const sentence = new Send({ receiver: new Reference({ name: 'p.o' }), message: 'm' })
      const interpreter = new Interpreter(Evaluation.build(environment, {}))

      interpreter.exec(sentence)!.innerNumber!.should.equal(5)
    })

    it('should fail when executing a missing unlinked reference', () => {
      const sentence = new Reference({ name: 'x' })
      const interpreter = new Interpreter(Evaluation.build(WRE, {}))
      expect(() => interpreter.exec(sentence)).to.throw(`Could not resolve unlinked reference to ${sentence.name}`)
    })

    it('should fail if there is an uninitialized field in a singleton', () => {
      const environment = link([
        new Package({
          name: 'p',
          members: [
            new Singleton({
              name: 'o',
              members: [
                new Field({
                  name: 'nullAttribute',
                  isConstant: false,
                }),
              ],
            }),
          ],
        }),
      ], WRE)

      expect(() => Evaluation.build(environment, {})).to.throw('Error in o: \'nullAttribute\' attribute uninitialized')
    })

    it('should not fail if there is an explicit null initialization for a field in a singleton', () => {
      const environment = link([
        new Package({
          name: 'p',
          members: [
            new Singleton({
              name: 'o',
              members: [
                new Field({
                  name: 'nullAttribute',
                  isConstant: true,
                  value: new Literal({
                    value: null,
                    sourceMap: new SourceMap({
                      start: new SourceIndex({
                        offset: 19,
                        line: 1,
                        column: 19,
                      }),
                      end: new SourceIndex({
                        offset: 23,
                        line: 1,
                        column: 23,
                      }),
                    }),
                  }),
                }),
              ],
            }),
          ],
        }),
      ], WRE)

      Evaluation.build(environment, {})
    })

  })

  describe('interpret API function', () => {
    let interpreter: Interpreter

    const expectError = (command: string, ...errorMessage: string[]) => {
      const { error } = interprete(interpreter, command)
      assertBasicError(error)
      expect(getStackTraceSanitized(error)).to.deep.equal(errorMessage)
    }

    const checkSuccessfulResult = (expression: string, expectedResult: string) => {
      const { result, errored, error } = interprete(interpreter, expression)
      error?.message.should.be.equal('')
      result.should.be.equal(expectedResult)
      errored.should.be.false
    }

    const checkFailedResult = (expression: string, errorMessageContains: string, stackContains?: string) => {
      const { result, errored, error } = interprete(interpreter, expression)
      errored.should.be.true
      result.should.contains(errorMessageContains)
      stackContains && error?.message?.should.contains(stackContains)
    }

    beforeEach(() => {
      const environment = link([], WREEnvironment)
      interpreter = new Interpreter(Evaluation.build(environment, WRENatives))
    })

    describe('expressions', () => {

      it('value expressions', () => {
        checkSuccessfulResult('1 + 2', '3')
      })

      it('void expressions', () => {
        checkSuccessfulResult('[].add(1)', '')
      })

      it('import sentences', () => {
        checkSuccessfulResult('import wollok.game.*', '')
      })

      it('const sentences', () => {
        checkSuccessfulResult('const a = 1', '')
        checkSuccessfulResult('a', '1')
      })

      it('var sentences', () => {
        checkSuccessfulResult('var numerete = 1', '')
        checkSuccessfulResult('numerete = 2', '')
        checkSuccessfulResult('numerete', '2')
      })

      it('block without parameters', () => {
        checkSuccessfulResult('{ 1 }.apply()', '1')
      })

      it('block with parameters', () => {
        checkSuccessfulResult('{ x => x + 1 }.apply(1)', '2')
      })

      it('not parsing strings', () => {
        checkFailedResult('3kd3id9', 'Syntax error')
      })

      it('failure expressions', () => {
        checkFailedResult('fakeReference', `Unknown reference ${'fakeReference'}`)
      })

      it('const assignment', () => {
        interprete(interpreter, 'const recontraconstante = 1')
        checkFailedResult('recontraconstante = 2', 'Evaluation Error!')
      })

      it('sending an invalid message should fail normally', () => {
        interprete(interpreter, 'const numeric = 1')
        checkFailedResult('numeric.coso()', 'Evaluation Error!', '1 does not understand coso')
      })

      it('sending an invalid message inside a closure should fail normally', () => {
        checkFailedResult('[1, 2, 3].map({ number => number.coso() })', 'Evaluation Error!', '1 does not understand coso')
      })

      // TODO: Change the Runtime model
      xit('const const', () => {
        interprete(interpreter, 'const a = 1')
        checkFailedResult('const a = 2', 'Evaluation Error!')
      })

    })

    describe('should print result', () => {

      it('for reference to wko', () => {
        checkSuccessfulResult('assert', 'assert')
      })

      it('for reference to an instance', () => {
        checkSuccessfulResult('new Object()', 'an Object')
      })

      it('for reference to a literal object', () => {
        const { result, errored } = interprete(interpreter, 'object { } ')
        result.should.include('an Object#')
        errored.should.be.false
      })

      it('for number', () => {
        checkSuccessfulResult('3', '3')
      })

      it('for string', () => {
        checkSuccessfulResult('"hola"', '"hola"')
      })

      it('for boolean', () => {
        checkSuccessfulResult('true', 'true')
      })

      it('for list', () => {
        checkSuccessfulResult('[1, 2, 3]', '[1, 2, 3]')
      })

      it('for set', () => {
        checkSuccessfulResult('#{1, 2, 3}', '#{1, 2, 3}')
      })

      it('for closure', () => {
        checkSuccessfulResult('{1 + 2}', '{1 + 2}')
      })

      it('should be able to execute sentences related to a hierarchy defined in different packages', () => {
        const replEnvironment = buildEnvironment([{
          name: 'jefeDeDepartamento.wlk', content: `
          import medico.*

          class Jefe inherits Medico {
            const subordinados = #{}

            override method atenderA(unaPersona) {
              subordinados.anyOne().atenderA(unaPersona)
            }
          }
          `,
        }, {
          name: 'medico.wlk', content: `
          import persona.*

          class Medico inherits Persona {
            const dosis

            override method contraerEnfermedad(unaEnfermedad) {
              super(unaEnfermedad)
              self.atenderA(self)
            }
            method atenderA(unaPersona) {
              unaPersona.recibirMedicamento(dosis)
            }

          }
          `,
        }, {
          name: 'persona.wlk', content: `
          class Persona {
            const enfermedades = []
            
            method contraerEnfermedad(unaEnfermedad) {

              enfermedades.add(unaEnfermedad)
            }

            method saludar() = "hola"
          }
          `,
        }, {
          name: 'definitions.wlk', content: `
          import medico.*

          object testit {
            method test() = new Medico(dosis = 200).saludar()
          }
          `,
        }])
        replEnvironment.scope.register([REPL, replEnvironment.getNodeByFQN('definitions')!])
        interpreter = new Interpreter(Evaluation.build(replEnvironment, WRENatives))
        const { error, result } = interprete(interpreter, 'testit.test()')
        expect(error).to.be.undefined
        expect(result).to.equal('"hola"')
      })

      it('should be able to execute sentences related to a hierarchy defined in different packages - 2', () => {
        const replEnvironment = buildEnvironment([{
          name: 'medico.wlk', content: `
          import persona.*

          class Medico inherits Persona {
            const dosis

            override method contraerEnfermedad(unaEnfermedad) {
              super(unaEnfermedad)
              self.atenderA(self)
            }

            method atenderA(unaPersona) {
              unaPersona.recibirMedicamento(dosis)
            }

          }
          `,
        }, {
          name: 'pediatra.wlk', content: `
          import jefeDeDepartamento.*

          class Pediatra inherits Jefe {
            const property fechaIngreso = new Date()

            method esNuevo() = fechaIngreso.year() < 2022
          }
          `,
        }, {
          name: 'jefeDeDepartamento.wlk', content: `
          import medico.*

          class Jefe inherits Medico {
            const subordinados = #{}

            override method atenderA(unaPersona) {
              subordinados.anyOne().atenderA(unaPersona)
            }
          }
          `,
        }, {
          name: 'persona.wlk', content: `
          class Persona {
            const enfermedades = []
            
            method contraerEnfermedad(unaEnfermedad) {

              enfermedades.add(unaEnfermedad)
            }

            method saludar() = "hola"
          }
          `,
        }, {
          name: 'definitions.wlk', content: `
          import pediatra.*

          object testit {
            method test() = new Pediatra(dosis = 200).saludar()
          }
          `,
        }])

        replEnvironment.scope.register([REPL, replEnvironment.getNodeByFQN('definitions')!])
        interpreter = new Interpreter(Evaluation.build(replEnvironment, WRENatives))
        const { error, result } = interprete(interpreter, 'testit.test()')
        expect(error).to.be.undefined
        expect(result).to.equal('"hola"')
      })

      it('should be able to interprete sentences within a certain context', () => {
        const environment = buildEnvironment([{
          name: 'pepita-file.wlk',
          content: `
          object pepita {
            var energia = 100
            method volar() {
              energia = energia - 10
            }
          }`,
        },
        {
          name: 'pepita-tests.wtest',
          content: `
          import pepita-file.*

          test "testPepita" {
              pepita.volar()
          }`,
        }])
        const directedInterpreter: DirectedInterpreter = new DirectedInterpreter(Evaluation.build(environment, WRENatives))
        const executionDirector = directedInterpreter.exec(directedInterpreter.evaluation.environment.getNodeByFQN('pepita-tests."testPepita"'))
        executionDirector.addBreakpoint(directedInterpreter.evaluation.environment.getNodeByFQN<Singleton>('pepita-file.pepita').methods[0])
        executionDirector.resume()
        const { error, result } = interprete(new Interpreter(directedInterpreter.evaluation), 'energia', directedInterpreter.evaluation.currentFrame)
        expect(error).to.be.undefined
        expect(result).to.equal('100')
      })
    })

    describe('sanitize stack trace', () => {

      it('should filter Typescript stack', () => {
        const { error } = interprete(interpreter, '2.coso()')
        expect(error).not.to.be.undefined
        expect(error!.message).to.contain('Derived from TypeScript stack')
        expect(error!.stack).to.contain('at Evaluation.execThrow')
        expect(getStackTraceSanitized(error)).to.deep.equal(['wollok.lang.MessageNotUnderstoodException: 2 does not understand coso()'])
      })

      it('should wrap RangeError errors', () => {
        const { error } = interprete(interpreter, '[1, 2, 3].get(3)')
        assertBasicError(error)
        expect(getStackTraceSanitized(error)).to.deep.equal(['wollok.lang.EvaluationError: RangeError: get: index should be between 0 and 2'])
      })

      it('should wrap TypeError errors', () => {
        const { error } = interprete(interpreter, '1 < "hola"')
        assertBasicError(error)
        expect(getStackTraceSanitized(error)).to.deep.equal(['wollok.lang.EvaluationError: TypeError: Message (<): parameter "hola" should be a number'])
      })

      it('should wrap custom TypeError errors', () => {
        expectError('new Date() - 2', 'wollok.lang.EvaluationError: TypeError: Message (-): parameter "2" should be a Date')
        expectError('new Date() < "hola"', 'wollok.lang.EvaluationError: TypeError: Message (<): parameter "hola" should be a Date')
        expectError('new Date() > []', 'wollok.lang.EvaluationError: TypeError: Message (>): parameter "wollok.lang.List" should be a Date')
      })

      it('should wrap Typescript Error errors', () => {
        const { error } = interprete(interpreter, 'new Date(day = 1, month = 2, year = 2001, nonsense = 2)')
        assertBasicError(error)
        expect(getStackTraceSanitized(error)).to.deep.equal(['wollok.lang.EvaluationError: Error: Can\'t initialize wollok.lang.Date with value for unexistent field nonsense'])
      })

      it('should wrap RuntimeModel errors', () => {
        const { error } = interprete(interpreter, 'new Sound()')
        assertBasicError(error)
        expect(getStackTraceSanitized(error)).to.deep.equal(['wollok.lang.EvaluationError: Error: Sound cannot be instantiated, you must pass values to the following attributes: file'])
      })

      it('should wrap null validation errors', () => {
        const { error } = interprete(interpreter, '5 + null')
        assertBasicError(error)
        expect(getStackTraceSanitized(error)).to.deep.equal(['wollok.lang.EvaluationError: RangeError: Message (+) does not support parameter \'other\' to be null'])
      })

      it('should wrap void validation errors for void parameter', () => {
        const { error } = interprete(interpreter, '5 + [1,2,3].add(4)')
        assertBasicError(error)
        expect(getStackTraceSanitized(error)).to.deep.equal(['wollok.lang.EvaluationError: RangeError: Message Number.+/1: parameter #1 produces no value, cannot use it'])
      })

      it('should wrap void validation errors when sending a message to a void object', () => {
        expectError('([1].add(2)).add(3)', 'wollok.lang.EvaluationError: RangeError: Cannot send message add, receiver is an expression that produces no value.')
      })

      it('should wrap void validation errors for void parameter in super call', () => {
        const replEnvironment = environmentWithREPLInitializedFile(`
          class Bird {
            var energy = 100
            method fly(minutes) {
              energy = 4 * minutes + energy
            }
          }
            
          class MockingBird inherits Bird {
            override method fly(minutes) {
              super([1, 2].add(4))
            }
          }
          `)
        interpreter = new Interpreter(Evaluation.build(replEnvironment, WRENatives))
        const { error } = interprete(interpreter, 'new MockingBird().fly(2)')
        assertBasicError(error)
        expect(getStackTraceSanitized(error)).to.deep.equal(
          [
            'wollok.lang.EvaluationError: RangeError: super call for message fly/1: parameter #1 produces no value, cannot use it',
<<<<<<< HEAD
            '  at definitions.MockingBird.fly(minutes) [definitions.wlk:10]',
=======
            '  at REPL.MockingBird.fly(minutes) [REPL:11]',
>>>>>>> 59c43f75
          ]
        )
      })

      it('should wrap void validation errors for void condition in if', () => {
        const replEnvironment = environmentWithREPLInitializedFile(`
          class Bird {
            var energy = 100
            method fly(minutes) {
              if ([1, 2].add(3)) {
                energy = 50
              }
            }
          }
          `)
        interpreter = new Interpreter(Evaluation.build(replEnvironment, WRENatives))
        const { error } = interprete(interpreter, 'new Bird().fly(2)')
        assertBasicError(error)
        expect(getStackTraceSanitized(error)).to.deep.equal(
          [
            'wollok.lang.EvaluationError: RangeError: Message fly - if condition produces no value, cannot use it',
<<<<<<< HEAD
            '  at definitions.Bird.fly(minutes) [definitions.wlk:4]',
=======
            '  at REPL.Bird.fly(minutes) [REPL:5]',
>>>>>>> 59c43f75
          ]
        )
      })

      it('Can\'t redefine a const with a var', () => {
        const replEnvironment = buildEnvironment([{
          name: REPL, content: `
            const variableName = 1
          `,
        }])
        interpreter = new Interpreter(Evaluation.build(replEnvironment, WRENatives))
        const { error } = interprete(interpreter, 'var variableName = 2')
        assertBasicError(error)
        expect(getStackTraceSanitized(error)).to.deep.equal(
          [
            'wollok.lang.EvaluationError: Error: Can\'t redefine a variable',

          ]
        )
        const { result } = interprete(interpreter, 'variableName')
        expect(+result).to.equal(1)
      })

      it('Can\'t redefine a const with a const', () => {
        const replEnvironment = buildEnvironment([{
          name: REPL, content: `
            const variableName = 1
          `,
        }])
        interpreter = new Interpreter(Evaluation.build(replEnvironment, WRENatives))
        const { error } = interprete(interpreter, 'const variableName = 2')
        assertBasicError(error)
        expect(getStackTraceSanitized(error)).to.deep.equal(
          [
            'wollok.lang.EvaluationError: Error: Can\'t redefine a variable',

          ]
        )
        const { result } = interprete(interpreter, 'variableName')
        expect(+result).to.equal(1)
      })

      it('Can\'t redefine a var with a const', () => {
        const replEnvironment = buildEnvironment([{
          name: REPL, content: `
            var variableName = 1
          `,
        }])
        interpreter = new Interpreter(Evaluation.build(replEnvironment, WRENatives))
        const { error } = interprete(interpreter, 'const variableName = 2')
        assertBasicError(error)
        expect(getStackTraceSanitized(error)).to.deep.equal(
          [
            'wollok.lang.EvaluationError: Error: Can\'t redefine a variable',

          ]
        )
        const { result } = interprete(interpreter, 'variableName')
        expect(+result).to.equal(1)
      })

      it('Can\'t redefine a var with a var', () => {
        const replEnvironment = buildEnvironment([{
          name: REPL, content: `
            var variableName = 1
          `,
        }])
        interpreter = new Interpreter(Evaluation.build(replEnvironment, WRENatives))
        const { error } = interprete(interpreter, 'var variableName = 2')
        assertBasicError(error)
        expect(getStackTraceSanitized(error)).to.deep.equal(
          [
            'wollok.lang.EvaluationError: Error: Can\'t redefine a variable',

          ]
        )
        const { result } = interprete(interpreter, 'variableName')
        expect(+result).to.equal(1)
      })

      it('should wrap void validation errors for assignment to void value', () => {
        const replEnvironment = environmentWithREPLInitializedFile(`
          object pepita {
            method volar() {
            }
          }`)
        interpreter = new Interpreter(Evaluation.build(replEnvironment, WRENatives))
        expectError('const a = pepita.volar()', 'wollok.lang.EvaluationError: RangeError: Cannot assign to variable \'a\': message volar/0 produces no value, cannot assign it to a variable')
        expectError('const a = if (4 > 5) true else pepita.volar()', 'wollok.lang.EvaluationError: RangeError: Cannot assign to variable \'a\': if expression produces no value, cannot assign it to a variable')
        expectError('const a = [1].add(2)', 'wollok.lang.EvaluationError: RangeError: Cannot assign to variable \'a\': message add/1 produces no value, cannot assign it to a variable')
      })

      it('should wrap void validation errors for void method used in expression', () => {
        const replEnvironment = environmentWithREPLInitializedFile(`
          object pepita {
            method volar() {
            }
          }`)
        interpreter = new Interpreter(Evaluation.build(replEnvironment, WRENatives))

        const { error } = interprete(interpreter, '5 + pepita.volar()')
        assertBasicError(error)
        expect(getStackTraceSanitized(error)).to.deep.equal([
          'wollok.lang.EvaluationError: RangeError: Message Number.+/1: parameter #1 produces no value, cannot use it',
        ])
      })

      it('should handle errors when using void values in new named parameters', () => {
        const replEnvironment = environmentWithREPLInitializedFile(`
            class Bird {
              var energy = 100
              var name = "Pepita"
            }
        `)
        interpreter = new Interpreter(Evaluation.build(replEnvironment, WRENatives))
        expectError('new Bird(energy = void)', 'wollok.lang.EvaluationError: RangeError: new definitions.Bird: value of parameter \'energy\' produces no value, cannot use it')
        expectError('new Bird(energy = 150, name = [1].add(2))', 'wollok.lang.EvaluationError: RangeError: new definitions.Bird: value of parameter \'name\' produces no value, cannot use it')
      })

      it('should show Wollok stack', () => {
        const replEnvironment = environmentWithREPLInitializedFile(`
          object comun {
            method volar() {
              self.despegar()
            }

            method despegar() {
              return new Date().plusDays(new Date())
            }
          }
          
          class Ave {
            var energy = 100
            const formaVolar = comun

            method volar() {
              formaVolar.volar()
            }
          }`)
        interpreter = new Interpreter(Evaluation.build(replEnvironment, WRENatives))
        const { error } = interprete(interpreter, 'new Ave().volar()')
        assertBasicError(error)
        expect(getStackTraceSanitized(error)).to.deep.equal([
          'wollok.lang.EvaluationError: TypeError: Message plusDays: parameter "wollok.lang.Date" should be a number',
<<<<<<< HEAD
          '  at definitions.comun.despegar() [definitions.wlk:7]',
          '  at definitions.comun.volar() [definitions.wlk:3]',
          '  at definitions.Ave.volar() [definitions.wlk:16]',
=======
          '  at REPL.comun.despegar() [REPL:8]',
          '  at REPL.comun.volar() [REPL:4]',
          '  at REPL.Ave.volar() [REPL:17]',
>>>>>>> 59c43f75
        ])
      })

      it('should handle errors when using void return values for wko', () => {
        const replEnvironment = environmentWithREPLInitializedFile(`
            object pepita {
                method unMetodo() {
                    return [1,2,3].add(4) + 5
                }
            }
        `)
        interpreter = new Interpreter(Evaluation.build(replEnvironment, WRENatives))
        const { error } = interprete(interpreter, 'pepita.unMetodo()')
        assertBasicError(error)
        expect(getStackTraceSanitized(error)).to.deep.equal([
          'wollok.lang.EvaluationError: RangeError: Cannot send message +, receiver is an expression that produces no value.',
<<<<<<< HEAD
          '  at definitions.pepita.unMetodo() [definitions.wlk:3]',
=======
          '  at REPL.pepita.unMetodo() [REPL:4]',
>>>>>>> 59c43f75
        ])
      })

      it('should handle errors when using void closures inside native list methods', () => {
        const replEnvironment = environmentWithREPLInitializedFile(`
            const pepita = object { method energia(total) { } }
        `)
        interpreter = new Interpreter(Evaluation.build(replEnvironment, WRENatives))
        expectError('[1, 2].filter { n => pepita.energia(n) }', 'wollok.lang.EvaluationError: RangeError: Message filter: closure produces no value. Check the return type of the closure (missing return?)')
        expectError('[1, 2].findOrElse({ n => pepita.energia(n) }, {})', 'wollok.lang.EvaluationError: RangeError: Message findOrElse: predicate produces no value. Check the return type of the closure (missing return?)')
        expectError('[1, 2].fold(0, { acum, total => pepita.energia(1) })', 'wollok.lang.EvaluationError: RangeError: Message fold: closure produces no value. Check the return type of the closure (missing return?)')
        expectError('[1, 2].sortBy({ a, b => pepita.energia(1) })', 'wollok.lang.EvaluationError: RangeError: Message sortBy: closure produces no value. Check the return type of the closure (missing return?)')
      })

      it('should handle errors when using void closures inside native set methods', () => {
        const replEnvironment = environmentWithREPLInitializedFile(`
            const pepita = object { method energia(total) { } }
        `)
        interpreter = new Interpreter(Evaluation.build(replEnvironment, WRENatives))
        expectError('#{1, 2}.filter { n => pepita.energia(n) }', 'wollok.lang.EvaluationError: RangeError: Message filter: closure produces no value. Check the return type of the closure (missing return?)')
        expectError('#{1, 2}.findOrElse({ n => pepita.energia(n) }, {})', 'wollok.lang.EvaluationError: RangeError: Message findOrElse: predicate produces no value. Check the return type of the closure (missing return?)')
        expectError('#{1, 2}.fold(0, { acum, total => pepita.energia(1) })', 'wollok.lang.EvaluationError: RangeError: Message fold: closure produces no value. Check the return type of the closure (missing return?)')
      })

      it('should handle errors when using void closures inside Wollok list methods', () => {
        const replEnvironment = environmentWithREPLInitializedFile(`
            const pepita = object { method energia(total) { } }
        `)
        interpreter = new Interpreter(Evaluation.build(replEnvironment, WRENatives))
        expectError('[1, 2].map { n => pepita.energia(n) }', 'wollok.lang.EvaluationError: RangeError: map - while sending message List.add/1: parameter #1 produces no value, cannot use it')
      })

      it('should handle errors when using void parameters', () => {
        const replEnvironment = environmentWithREPLInitializedFile(`
            const pepita = object { method energia() { } }
        `)
        interpreter = new Interpreter(Evaluation.build(replEnvironment, WRENatives))
        expect('[].add(pepita.energia())', 'wollok.lang.EvaluationError: RangeError: Message List.add/1: parameter #1 produces no value, cannot use it')
      })

    })

    it('should handle void values for assert', () => {
      const replEnvironment = environmentWithREPLInitializedFile(`
        object pajarito {
          method volar() {
          }
        }`)
      interpreter = new Interpreter(Evaluation.build(replEnvironment, WRENatives))
      expectError('assert.that(pajarito.volar())', 'wollok.lang.EvaluationError: RangeError: Message assert.that/1: parameter #1 produces no value, cannot use it')
    })

    it('should allow a forEach to receive a void closure', () => {
      const { errored } = interprete(interpreter, '[1, 2, 3].forEach({ element => [].add(4) })')
      expect(errored).to.be.false
    })

  })

  describe('DirectedInterpreter', () => {

    it('should stop at breakpoints', () => {
      const breakpoint = new Literal({ value: 17 })
      const expression = new Send({
        message: '*',
        receiver: new Literal({ value: 2 }),
        args: [new Send({
          message: '+',
          receiver: breakpoint,
          args: [new Literal({ value: 4 })],
        })],
      })

      const interpreter = new DirectedInterpreter(Evaluation.build(WRE, {}))
      const director = interpreter.exec(expression)
      director.breakpoints.push(breakpoint)

      const state = director.resume()


      state.done.should.be.false
      state.should.have.property('next').equal(breakpoint)
    })

  })

})<|MERGE_RESOLUTION|>--- conflicted
+++ resolved
@@ -505,11 +505,7 @@
         expect(getStackTraceSanitized(error)).to.deep.equal(
           [
             'wollok.lang.EvaluationError: RangeError: super call for message fly/1: parameter #1 produces no value, cannot use it',
-<<<<<<< HEAD
-            '  at definitions.MockingBird.fly(minutes) [definitions.wlk:10]',
-=======
-            '  at REPL.MockingBird.fly(minutes) [REPL:11]',
->>>>>>> 59c43f75
+            '  at definitions.MockingBird.fly(minutes) [definitions.wlk:11]',
           ]
         )
       })
@@ -531,11 +527,7 @@
         expect(getStackTraceSanitized(error)).to.deep.equal(
           [
             'wollok.lang.EvaluationError: RangeError: Message fly - if condition produces no value, cannot use it',
-<<<<<<< HEAD
-            '  at definitions.Bird.fly(minutes) [definitions.wlk:4]',
-=======
-            '  at REPL.Bird.fly(minutes) [REPL:5]',
->>>>>>> 59c43f75
+            '  at definitions.Bird.fly(minutes) [definitions.wlk:5]',
           ]
         )
       })
@@ -680,15 +672,9 @@
         assertBasicError(error)
         expect(getStackTraceSanitized(error)).to.deep.equal([
           'wollok.lang.EvaluationError: TypeError: Message plusDays: parameter "wollok.lang.Date" should be a number',
-<<<<<<< HEAD
-          '  at definitions.comun.despegar() [definitions.wlk:7]',
-          '  at definitions.comun.volar() [definitions.wlk:3]',
-          '  at definitions.Ave.volar() [definitions.wlk:16]',
-=======
-          '  at REPL.comun.despegar() [REPL:8]',
-          '  at REPL.comun.volar() [REPL:4]',
-          '  at REPL.Ave.volar() [REPL:17]',
->>>>>>> 59c43f75
+          '  at definitions.comun.despegar() [definitions.wlk:8]',
+          '  at definitions.comun.volar() [definitions.wlk:4]',
+          '  at definitions.Ave.volar() [definitions.wlk:17]',
         ])
       })
 
@@ -705,11 +691,7 @@
         assertBasicError(error)
         expect(getStackTraceSanitized(error)).to.deep.equal([
           'wollok.lang.EvaluationError: RangeError: Cannot send message +, receiver is an expression that produces no value.',
-<<<<<<< HEAD
-          '  at definitions.pepita.unMetodo() [definitions.wlk:3]',
-=======
-          '  at REPL.pepita.unMetodo() [REPL:4]',
->>>>>>> 59c43f75
+          '  at definitions.pepita.unMetodo() [definitions.wlk:4]',
         ])
       })
 
