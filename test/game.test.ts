import { should } from 'chai'
<<<<<<< HEAD
import { join } from 'path'
=======
import { resolve } from 'path'
>>>>>>> 50b8d36b
import { buildEnvironment } from './assertions'
import natives from '../src/wre/wre.natives'
import { Environment } from '../src'
import interpret from '../src/interpreter/interpreter'

should()

// TODO: Move the wollok code to language

describe('Wollok Game', () => {

  describe('actions', () => {

    let environment: Environment

    before(async () => {
<<<<<<< HEAD
      environment = await buildEnvironment('**/*.wpgm', join('test', 'game'), true)
=======
      environment = await buildEnvironment('**/*.wpgm', resolve('language', 'test', 'game'))
>>>>>>> 50b8d36b
    })

    it('addVisual', () => {
      const interpreter = interpret(environment, natives)
      interpreter.run('actions.addVisual')
      const visuals = interpreter.object('wollok.game.game').get('visuals')!.innerValue!
      visuals.should.have.length(1)
    })

    it('removeVisual', () => {
      const interpreter = interpret(environment, natives)
      interpreter.run('actions.removeVisual')
      const visuals = interpreter.object('wollok.game.game').get('visuals')!.innerValue!
      visuals.should.have.length(0)
    })

    it('say', () => {
      const interpreter = interpret(environment, natives)
      interpreter.run('actions.say')
      interpreter.object('actions.visual').get('message')!.innerValue!.should.equal('Hi!')
      interpreter.object('actions.visual').get('messageTime')!.innerValue!.should.equal(2000)
    })

    it('clear', () => {
      const interpreter = interpret(environment, natives)
      interpreter.run('actions.clear')
      const visuals = interpreter.object('wollok.game.game')!.get('visuals')!.innerValue!
      visuals.should.have.length(0)

    })

    it('flush event', () => {
      const interpreter = interpret(environment, natives)
      const game = interpreter.object('wollok.game.game')!
      const time = interpreter.reify(1)
      interpreter.send('flushEvents', game, time)
    })
  })
})<|MERGE_RESOLUTION|>--- conflicted
+++ resolved
@@ -1,9 +1,5 @@
 import { should } from 'chai'
-<<<<<<< HEAD
-import { join } from 'path'
-=======
 import { resolve } from 'path'
->>>>>>> 50b8d36b
 import { buildEnvironment } from './assertions'
 import natives from '../src/wre/wre.natives'
 import { Environment } from '../src'
@@ -20,11 +16,7 @@
     let environment: Environment
 
     before(async () => {
-<<<<<<< HEAD
-      environment = await buildEnvironment('**/*.wpgm', join('test', 'game'), true)
-=======
       environment = await buildEnvironment('**/*.wpgm', resolve('language', 'test', 'game'))
->>>>>>> 50b8d36b
     })
 
     it('addVisual', () => {
