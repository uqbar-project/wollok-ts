import { formatError, Parser } from 'parsimmon'
import link from '../src/linker'
import { Name, Node, Package, Reference, Environment as EnvironmentType, Environment } from '../src/model'
<<<<<<< HEAD
=======
import { List } from '../src/extensions'
>>>>>>> 3a9b5c57
import { Validation } from '../src/validator'
import { List } from '../src/extensions'
import { ParseError } from '../src/parser'
import globby from 'globby'
import { promises } from 'fs'
import { buildEnvironment as buildEnv } from '../src'
import { join } from 'path'
import validate from '../src/validator'

const { readFile } = promises

declare global {
  export namespace Chai {
    interface Assertion { // TODO: split into the separate modules
      also: Assertion
      parsedBy(parser: Parser<any>): Assertion
      into(expected: any): Assertion
      tracedTo(start: number, end: number): Assertion
      recoveringFrom(code: Name, start: number, end: number): Assertion

      linkedInto(expected: List<Package>): Assertion
      target(node: Node): Assertion

      pass<N extends Node>(validation: Validation<N>): Assertion
    }

    interface ArrayAssertion {
      be: Assertion
    }
  }
}

// TODO: Implement this without calling JSON?
const dropKeys = (...keys: string[]) => (obj: any) =>
  JSON.parse(JSON.stringify(obj, (k, v) => keys.includes(k) ? undefined : v))

// ══════════════════════════════════════════════════════════════════════════════════════════════════════════════════
// ALSO
// ══════════════════════════════════════════════════════════════════════════════════════════════════════════════════

export const also: Chai.ChaiPlugin = ({ Assertion }, { flag }) => {

  Assertion.overwriteMethod('property', base => function (this: Chai.AssertionStatic, ...args: any[]) {
    if (!flag(this, 'objectBeforePropertyChain')) flag(this, 'objectBeforePropertyChain', this._obj)

    base.apply(this, args)
  })


  Assertion.addProperty('also', function () {
    this._obj = flag(this, 'objectBeforePropertyChain')
  })

}

// ══════════════════════════════════════════════════════════════════════════════════════════════════════════════════
// PARSER ASSERTIONS
// ══════════════════════════════════════════════════════════════════════════════════════════════════════════════════

export const parserAssertions: Chai.ChaiPlugin = (chai, utils) => {
  const { Assertion } = chai
  const { flag } = utils

  also(chai, utils)
  chai.config.truncateThreshold = 0

  chai.use(function (_chai, utils) {
    utils.objDisplay = function (obj) { return '!!!' + obj + '!!!' }
  })

  Assertion.addMethod('parsedBy', function (parser: Parser<any>) {
    const result = parser.parse(this._obj)

    this.assert(
      result.status,
      () => formatError(this._obj, result),
      'Expected parser to fail for input #{this}',
      true,
      result.status,
    )

    if (result.status) this._obj = result.value
  })


  Assertion.addMethod('into', function (this: Chai.AssertionStatic, expected: any) {
    const plucked = dropKeys('sourceMap', 'problems')
    const expectedProblems = flag(this, 'expectedProblems') ?? []
    const actualProblems = this._obj.problems?.map(({ code, sourceMap: { start, end } }: ParseError) => ({ code, start: start.offset, end: end.offset })) ?? []

    new Assertion(expectedProblems).to.deep.contain.all.members(actualProblems, 'Unexpected problem found')
    new Assertion(actualProblems).to.deep.contain.all.members(expectedProblems, 'Expected problem not found')

    new Assertion(plucked(this._obj)).to.deep.equal(plucked(expected))
  })


  Assertion.addMethod('tracedTo', function (start: number, end: number) {
    new Assertion(this._obj)
      .to.have.nested.property('sourceMap.start.offset', start).and.also
      .to.have.nested.property('sourceMap.end.offset', end)
  })


  Assertion.addMethod('recoveringFrom', function (this: Chai.AssertionStatic, code: Name, start: number, end: number) {
    flag(this, 'expectedProblems', [...flag(this, 'expectedProblems') ?? [], { code, start, end }])
  })
}

// ══════════════════════════════════════════════════════════════════════════════════════════════════════════════════
// LINKER ASSERTIONS
// ══════════════════════════════════════════════════════════════════════════════════════════════════════════════════

export const linkerAssertions: Chai.ChaiPlugin = ({ Assertion }) => {

  Assertion.addMethod('linkedInto', function (expected: List<Package>) {
    const dropLinkedFields = dropKeys('id', 'scope')
    const actualEnvironment = link(this._obj)
    const expectedEnvironment = new Environment({ members: expected })

    new Assertion(dropLinkedFields(actualEnvironment)).to.deep.equal(dropLinkedFields(expectedEnvironment))
  })


  Assertion.addMethod('target', function (node: Node) {
    const reference: Reference<Node> = this._obj

    new Assertion(reference.is('Reference'), `can't check "target" of ${reference.kind} node`).to.be.true
    new Assertion(this._obj.target().id).to.equal(node.id)
  })
}

// ══════════════════════════════════════════════════════════════════════════════════════════════════════════════════
// VALIDATOR ASSERTIONS
// ══════════════════════════════════════════════════════════════════════════════════════════════════════════════════

export const validatorAssertions: Chai.ChaiPlugin = ({ Assertion }) => {

  Assertion.addMethod('pass', function (validation: Validation<Node>) {
    const result = validation(this._obj, '')

    this.assert(
      result === null,
      `Expected ${this._obj.kind} to pass validation, but got #{act} instead`,
      `Expected ${this._obj.kind} to not pass validation`,
      null,
      result
    )
  })

}


// TODO: check if needed
export const buildEnvironment = async (pattern: string, cwd: string, skipValidations = false): Promise<EnvironmentType> => {
  const { time, timeEnd, log } = console

  time('Parsing files')
  const files = await Promise.all(globby.sync(pattern, { cwd }).map(async name =>
    ({ name, content: await readFile(join(cwd, name), 'utf8') })
  ))
  timeEnd('Parsing files')

  time('Building environment')
  const environment = buildEnv(files)
  timeEnd('Building environment')

  if(!skipValidations) {
    const problems = validate(environment)
    if (problems.length) throw new Error(`Found ${problems.length} problems building the environment!: ${problems.map(({ code, node }) => `${code} at ${node?.sourceInfo()}`).join('\n')}`)
    else log('No problems found building the environment!')
  }

  return environment
}<|MERGE_RESOLUTION|>--- conflicted
+++ resolved
@@ -1,12 +1,8 @@
 import { formatError, Parser } from 'parsimmon'
 import link from '../src/linker'
 import { Name, Node, Package, Reference, Environment as EnvironmentType, Environment } from '../src/model'
-<<<<<<< HEAD
-=======
 import { List } from '../src/extensions'
->>>>>>> 3a9b5c57
 import { Validation } from '../src/validator'
-import { List } from '../src/extensions'
 import { ParseError } from '../src/parser'
 import globby from 'globby'
 import { promises } from 'fs'
