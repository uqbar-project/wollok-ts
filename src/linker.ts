--- conflicted
+++ resolved
@@ -1,10 +1,4 @@
 import { v4 as uuid } from 'uuid'
-<<<<<<< HEAD
-
-import { Linked as LinkedBehavior } from './behavior'
-import { Environment as buildEnvironment, Package as buildPackage } from './builders'
-=======
->>>>>>> 45084125
 import { divideOn } from './extensions'
 import { Entity, Environment, Filled, Linked, List, Name, Node, Package, Scope, Problem, Reference, NodeOfKindOrCategory, Kind, Category, Stage } from './model'
 const { assign } = Object
