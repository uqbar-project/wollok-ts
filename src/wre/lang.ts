<<<<<<< HEAD
import { isEmpty, hash, List } from '../extensions'
import { Natives, Evaluation, RuntimeObject, Execution, RuntimeValue } from '../interpreter/runtimeModel'
=======
import { hash, isEmpty, List } from '../extensions'
import { Evaluation, Execution, Natives, RuntimeObject, RuntimeValue } from '../interpreter/runtimeModel'
>>>>>>> 3a9b5c57
import { Class, Node } from '../model'

const { abs, ceil, random, floor, round } = Math
const { isInteger } = Number
const { UTC } = Date

const lang: Natives = {

  Exception: {
    *initialize(self: RuntimeObject): Execution<void> {
      const stackTraceElements: RuntimeObject[] = []
      for(const frame of this.frameStack.slice(0, -1)){
        const stackTraceElement = yield* this.send('createStackTraceElement', self, yield* this.reify(frame.description), yield* this.reify(frame.sourceInfo))
        stackTraceElements.unshift(stackTraceElement!)
      }
      self.set('<stackTrace>', yield* this.list(...stackTraceElements))
    },

    *getFullStackTrace(self: RuntimeObject): Execution<RuntimeValue> {
      return self.get('<stackTrace>')
    },

    *getStackTrace(self: RuntimeObject): Execution<RuntimeValue> {
      return yield* this.send('getFullStackTrace', self)
    },
  },


  Object: {

    *identity(self: RuntimeObject): Execution<RuntimeValue> {
      return yield* this.reify(self.id)
    },

    *kindName(self: RuntimeObject): Execution<RuntimeValue> {
      return yield* this.reify(self.module.fullyQualifiedName())
    },

    *className(self: RuntimeObject): Execution<RuntimeValue> {
      return yield* this.reify(self.module.fullyQualifiedName())
    },

    *generateDoesNotUnderstandMessage(_self: RuntimeObject, target: RuntimeObject, messageName: RuntimeObject, parametersSize: RuntimeObject): Execution<RuntimeValue> {
      target.assertIsString()
      messageName.assertIsString()
      parametersSize.assertIsNumber()

      const argsText = new Array(parametersSize.innerNumber).fill(null).map((_, i) => `arg ${i}`)
      const text = `${target.innerString} does not undersand ${messageName.innerString}(${argsText})`

      return yield* this.reify(text)
    },

    *checkNotNull(_self: RuntimeObject, value: RuntimeObject, message: RuntimeObject): Execution<void> {
      message.assertIsString()

      if (value.innerValue === null) yield* this.send('error', value, message)
    },

  },


  Collection: {
    *findOrElse(self: RuntimeObject, predicate: RuntimeObject, continuation: RuntimeObject): Execution<RuntimeValue> {
      for(const elem of [...self.innerCollection!])
        if((yield* this.send('apply', predicate, elem))!.innerBoolean) return elem

      return yield* this.send('apply', continuation)
    },
  },


  Set: {

    *anyOne(self: RuntimeObject): Execution<RuntimeValue> {
      const values = self.innerCollection!
      if(isEmpty(values)) throw new RangeError('anyOne')
      return values[floor(random() * values.length)]
    },

    *fold(self: RuntimeObject, initialValue: RuntimeObject, closure: RuntimeObject): Execution<RuntimeValue> {
      let acum = initialValue
      for(const elem of [...self.innerCollection!])
        acum = (yield* this.send('apply', closure, acum, elem))!

      return acum
    },

    *filter(self: RuntimeObject, closure: RuntimeObject): Execution<RuntimeValue> {
      const result: RuntimeObject[] = []
      for(const elem of [...self.innerCollection!])
        if((yield* this.send('apply', closure, elem))!.innerBoolean)
          result.push(elem)

      return yield* this.set(...result)
    },

    *max(self: RuntimeObject): Execution<RuntimeValue> {
      const method = this.environment.getNodeByFQN<Class>('wollok.lang.Collection').lookupMethod('max', 0)!
      return yield* this.invoke(method, self)
    },

    *findOrElse(self: RuntimeObject, predicate: RuntimeObject, continuation: RuntimeObject): Execution<RuntimeValue> {
      for(const elem of [...self.innerCollection!])
        if((yield* this.send('apply', predicate, elem))!.innerBoolean!) return elem

      return yield* this.send('apply', continuation)
    },

    *add(self: RuntimeObject, element: RuntimeObject): Execution<void> {
      if(!(yield* this.send('contains', self, element))!.innerBoolean!)
        yield* this.send('unsafeAdd', self, element)
    },

    *unsafeAdd(self: RuntimeObject, element: RuntimeObject): Execution<void> {
      self.innerCollection!.push(element)
    },

    *remove(self: RuntimeObject, element: RuntimeObject): Execution<void> {
      const values = self.innerCollection!
      const index = values.indexOf(element)
      if (index >= 0) values.splice(index, 1)
    },

    *size(self: RuntimeObject): Execution<RuntimeValue> {
      return yield* this.reify(self.innerCollection!.length)
    },

    *clear(self: RuntimeObject): Execution<void> {
      const values = self.innerCollection!
      values.splice(0, values.length)
    },

    *join(self: RuntimeObject, separator?: RuntimeObject): Execution<RuntimeValue> {
      const method = this.environment.getNodeByFQN<Class>('wollok.lang.Collection').lookupMethod('join', separator ? 1 : 0)!
      return yield* this.invoke(method, self, ...separator ? [separator]: [])
    },

    *contains(self: RuntimeObject, value: RuntimeObject): Execution<RuntimeValue> {
      const method = this.environment.getNodeByFQN<Class>('wollok.lang.Collection').lookupMethod('contains', 1)!
      return yield* this.invoke(method, self, value)
    },

    *['=='](self: RuntimeObject, other: RuntimeObject): Execution<RuntimeValue> {
      if (self.module !== other.module) return yield* this.reify(false)
      if (self.innerCollection!.length !== other.innerCollection!.length) return yield* this.reify(false)

      for(const elem of [...self.innerCollection!])
        if(!(yield* this.send('contains', other, elem))!.innerBoolean)
          return yield* this.reify(false)

      return yield* this.reify(true)
    },
  },


  List: {

    *get(self: RuntimeObject, index: RuntimeObject): Execution<RuntimeValue> {
      index.assertIsNumber()

      const values = self.innerCollection!
      const indexValue = index.innerNumber

      if(indexValue < 0 || indexValue >= values.length) throw new RangeError('index')

      return values[round(indexValue)]
    },

    *sortBy(self: RuntimeObject, closure: RuntimeObject): Execution<void> {
      function*quickSort(this: Evaluation, list: List<RuntimeObject>): Generator<Node, List<RuntimeObject>> {
        if(list.length < 2) return [...list]

        const [head, ...tail] = list
        const before: RuntimeObject[] = []
        const after: RuntimeObject[] = []

        for(const elem of tail)
          if((yield* this.send('apply', closure, elem, head))!.innerBoolean)
            before.push(elem)
          else
            after.push(elem)

        const sortedBefore = yield* quickSort.call(this, before)
        const sortedAfter = yield* quickSort.call(this, after)

        return [...sortedBefore, head, ...sortedAfter]
      }

      const values = self.innerCollection!
      const sorted = yield* quickSort.call(this, values)
      values.splice(0, values.length)
      values.push(...sorted)
    },

    *filter(self: RuntimeObject, closure: RuntimeObject): Execution<RuntimeValue> {
      const result: RuntimeObject[] = []
      for(const elem of [...self.innerCollection!])
        if((yield* this.send('apply', closure, elem))!.innerBoolean)
          result.push(elem)

      return yield* this.list(...result)
    },

    *contains(self: RuntimeObject, value: RuntimeObject): Execution<RuntimeValue> {
      const method = this.environment.getNodeByFQN<Class>('wollok.lang.Collection').lookupMethod('contains', 1)!
      return yield* this.invoke(method, self, value)
    },

    *max(self: RuntimeObject): Execution<RuntimeValue> {
      const method = this.environment.getNodeByFQN<Class>('wollok.lang.Collection').lookupMethod('max', 0)!
      return yield* this.invoke(method, self)
    },

    *fold(self: RuntimeObject, initialValue: RuntimeObject, closure: RuntimeObject): Execution<RuntimeValue> {
      let acum = initialValue
      for(const elem of [...self.innerCollection!])
        acum = (yield* this.send('apply', closure, acum, elem))!

      return acum
    },

    *findOrElse(self: RuntimeObject, predicate: RuntimeObject, continuation: RuntimeObject): Execution<RuntimeValue> {
      for(const elem of [...self.innerCollection!])
        if((yield* this.send('apply', predicate, elem))!.innerBoolean) return elem

      return yield* this.send('apply', continuation)
    },

    *add(self: RuntimeObject, element: RuntimeObject): Execution<void> {
      self.innerCollection!.push(element)
    },

    *remove(self: RuntimeObject, element: RuntimeObject): Execution<void> {
      const values = self.innerCollection!
      const index = values.indexOf(element)
      if (index >= 0) values.splice(index, 1)
    },

    *size(self: RuntimeObject): Execution<RuntimeValue> {
      return yield* this.reify(self.innerCollection!.length)
    },

    *clear(self: RuntimeObject): Execution<void> {
      const values = self.innerCollection!
      values.splice(0, values.length)
    },

    *join(self: RuntimeObject, separator?: RuntimeObject): Execution<RuntimeValue> {
      const method = this.environment.getNodeByFQN<Class>('wollok.lang.Collection').lookupMethod('join', separator ? 1 : 0)!
      return yield* this.invoke(method, self, ...separator ? [separator]: [])
    },

    *['=='](self: RuntimeObject, other: RuntimeObject): Execution<RuntimeValue> {
      if (self.module !== other.module) return yield* this.reify(false)

      const values = self.innerCollection!
      const otherValues = other.innerCollection!

      if (values.length !== otherValues.length) return yield* this.reify(false)

      for(let index = 0; index < values.length; index++)
        if(!(yield* this.send('==', values[index], otherValues[index]))!.innerBoolean)
          return yield* this.reify(false)

      return yield* this.reify(true)
    },

    *withoutDuplicates(self: RuntimeObject): Execution<RuntimeValue> {
      const result: RuntimeObject[] = []
      for(const elem of [...self.innerCollection!]) {
        let alreadyIncluded = false
        for(const included of result)
          if((yield* this.send('==', elem, included))!.innerBoolean) {
            alreadyIncluded = true
            break
          }
        if(!alreadyIncluded) result.push(elem)
      }

      return yield* this.list(...result)
    },
  },

  Dictionary: {

    *initialize(self: RuntimeObject): Execution<RuntimeValue> {
      return yield* this.send('clear', self)
    },

    *put(self: RuntimeObject, key: RuntimeObject, value: RuntimeObject): Execution<void> {
      key.assertIsNotNull()
      value.assertIsNotNull()

      const buckets = self.get('<buckets>')!.innerCollection!
      const index = hash(`${key.innerNumber ?? key.innerString ?? key.module.fullyQualifiedName()}`) % buckets.length
      const bucket = buckets[index].innerCollection!

      for (let i = 0; i < bucket.length; i++) {
        const entry = bucket[i].innerCollection!
        if((yield* this.send('==', entry[0], key))!.innerBoolean) {
          entry[1] = value
          return
        }
      }

      bucket.push(yield* this.list(key, value))
    },

    *basicGet(self: RuntimeObject, key: RuntimeObject): Execution<RuntimeValue> {
      const buckets = self.get('<buckets>')!.innerCollection!
      const index = hash(`${key.innerNumber ?? key.innerString ?? key.module.fullyQualifiedName()}`) % buckets.length
      const bucket = buckets[index].innerCollection!

      for (const entry of bucket) {
        const [entryKey, entryValue] = entry.innerCollection!
        if((yield* this.send('==', entryKey, key))!.innerBoolean) return entryValue
      }

      return yield* this.reify(null)
    },

    *remove(self: RuntimeObject, key: RuntimeObject): Execution<void> {
      const buckets = self.get('<buckets>')!.innerCollection!
      const index = hash(`${key.innerNumber ?? key.innerString ?? key.module.fullyQualifiedName()}`) % buckets.length
      const bucket = buckets[index].innerCollection!

      for (let i = 0; i < bucket.length; i++) {
        const [entryKey] = bucket[i].innerCollection!
        if((yield* this.send('==', entryKey, key))!.innerBoolean) {
          bucket.splice(i, 1)
          return
        }
      }
    },

    *keys(self: RuntimeObject): Execution<RuntimeValue> {
      const buckets = self.get('<buckets>')!.innerCollection!

      const response: RuntimeObject[] = []
      for (const bucket of buckets) {
        for (const entry of bucket.innerCollection!) {
          const [entryKey] = entry.innerCollection!
          response.push(entryKey)
        }
      }

      return yield* this.list(...response)
    },

    *values(self: RuntimeObject): Execution<RuntimeValue> {
      const buckets = self.get('<buckets>')!.innerCollection!

      const response: RuntimeObject[] = []
      for (const bucket of buckets) {
        for (const entry of bucket.innerCollection!) {
          const [, entryValue] = entry.innerCollection!
          response.push(entryValue)
        }
      }

      return yield* this.list(...response)
    },

    *forEach(self: RuntimeObject, closure: RuntimeObject): Execution<void> {
      const buckets = self.get('<buckets>')!.innerCollection!

      for (const bucket of buckets) {
        for (const entry of bucket.innerCollection!) {
          const [entryKey, entryValue] = entry.innerCollection!
          yield* this.send('apply', closure, entryKey, entryValue)
        }
      }
    },

    *clear(self: RuntimeObject): Execution<void> {
      const buckets: RuntimeObject[] = []
      for(let i=0; i< 16; i++) buckets.push(yield* this.list())

      self.set('<buckets>', yield* this.list(...buckets))
    },

  },

  Number: {

    *coerceToInteger(self: RuntimeObject): Execution<RuntimeValue> {
      const num = self.innerNumber!.toString()
      const decimalPosition = num.indexOf('.')

      return decimalPosition >= 0
        ? yield* this.reify(Number(num.slice(0, decimalPosition + 1)))
        : self
    },

    *coerceToPositiveInteger(self: RuntimeObject): Execution<RuntimeValue> {
      if (self.innerNumber! < 0) throw new RangeError('self')

      const num = self.innerNumber!.toString()
      const decimalPosition = num.indexOf('.')
      return decimalPosition >= 0
        ? yield* this.reify(Number(num.slice(0, decimalPosition + 1)))
        : self
    },

    *['==='](self: RuntimeObject, other?: RuntimeObject): Execution<RuntimeValue> {
      return yield* this.reify(self.innerNumber === other?.innerNumber)
    },

    *['+'](self: RuntimeObject, other: RuntimeObject): Execution<RuntimeValue> {
      other.assertIsNumber()

      return yield* this.reify(self.innerNumber! + other.innerNumber)
    },

    *['-'](self: RuntimeObject, other: RuntimeObject): Execution<RuntimeValue> {
      other.assertIsNumber()

      return yield* this.reify(self.innerNumber! - other.innerNumber)
    },

    *['*'](self: RuntimeObject, other: RuntimeObject): Execution<RuntimeValue> {
      other.assertIsNumber()

      return yield* this.reify(self.innerNumber! * other.innerNumber)
    },

    *['/'](self: RuntimeObject, other: RuntimeObject): Execution<RuntimeValue> {
      other.assertIsNumber()

      if (other.innerNumber === 0) throw new RangeError('other')

      return yield* this.reify(self.innerNumber! / other.innerNumber)
    },

    *['**'](self: RuntimeObject, other: RuntimeObject): Execution<RuntimeValue> {
      other.assertIsNumber()

      return yield* this.reify(self.innerNumber! ** other.innerNumber)
    },

    *['%'](self: RuntimeObject, other: RuntimeObject): Execution<RuntimeValue> {
      other.assertIsNumber()

      return yield* this.reify(self.innerNumber! % other.innerNumber)
    },

    *toString(this: Evaluation, self: RuntimeObject): Execution<RuntimeValue> {
      return yield* this.reify(`${self.innerNumber}`)
    },

    *['>'](self: RuntimeObject, other: RuntimeObject): Execution<RuntimeValue> {
      other.assertIsNumber()

      return yield* this.reify(self.innerNumber! > other.innerNumber)
    },

    *['<'](self: RuntimeObject, other: RuntimeObject): Execution<RuntimeValue> {
      other.assertIsNumber()

      return yield* this.reify(self.innerNumber! < other.innerNumber)
    },

    *abs(self: RuntimeObject): Execution<RuntimeValue> {
      return yield* this.reify(abs(self.innerNumber!))
    },

    *invert(self: RuntimeObject): Execution<RuntimeValue> {
      return yield* this.reify(-self.innerNumber!)
    },

    *roundUp(self: RuntimeObject, decimals: RuntimeObject): Execution<RuntimeValue> {
      decimals.assertIsNumber()

      if (decimals.innerNumber! < 0) throw new RangeError('decimals')

      return yield* this.reify(ceil(self.innerNumber! * 10 ** decimals.innerNumber!) / 10 ** decimals.innerNumber!)
    },

    *truncate(self: RuntimeObject, decimals: RuntimeObject): Execution<RuntimeValue> {
      decimals.assertIsNumber()

      if (decimals.innerNumber < 0) throw new RangeError('decimals')

      const num = self.innerNumber!.toString()
      const decimalPosition = num.indexOf('.')
      return decimalPosition >= 0
        ? yield* this.reify(Number(num.slice(0, decimalPosition + decimals.innerNumber + 1)))
        : self
    },

    *randomUpTo(self: RuntimeObject, other: RuntimeObject): Execution<RuntimeValue> {
      other.assertIsNumber()
      return yield* this.reify(random() * (other.innerNumber! - self.innerNumber!) + self.innerNumber!)
    },

    *round(self: RuntimeObject): Execution<RuntimeValue> {
      return yield* this.reify(round(self.innerNumber!))
    },

    *gcd(self: RuntimeObject, other: RuntimeObject): Execution<RuntimeValue> {
      other.assertIsNumber()

      const gcd = (a: number, b: number): number => b === 0 ? a : gcd(b, a % b)

      return yield* this.reify(gcd(self.innerNumber!, other.innerNumber!))
    },

    *isInteger(self: RuntimeObject): Execution<RuntimeValue> {
      return yield* this.reify(isInteger(self.innerNumber!))
    },

  },


  String: {

    *length(self: RuntimeObject): Execution<RuntimeValue> {
      return yield* this.reify(self.innerString!.length)
    },

    *concat(self: RuntimeObject, other: RuntimeObject): Execution<RuntimeValue> {
      return yield* this.reify(self.innerString! + (yield * this.send('toString', other))!.innerString!)
    },

    *startsWith(self: RuntimeObject, other: RuntimeObject): Execution<RuntimeValue> {
      other.assertIsString()

      return yield* this.reify(self.innerString!.startsWith(other.innerString))
    },

    *endsWith(self: RuntimeObject, other: RuntimeObject): Execution<RuntimeValue> {
      other.assertIsString()

      return yield* this.reify(self.innerString!.endsWith(other.innerString))
    },

    *indexOf(self: RuntimeObject, other: RuntimeObject): Execution<RuntimeValue> {
      other.assertIsString()

      const index = self.innerString!.indexOf(other.innerString)

      if (index < 0) throw new RangeError('other')
      return yield* this.reify(index)
    },

    *lastIndexOf(self: RuntimeObject, other: RuntimeObject): Execution<RuntimeValue> {
      other.assertIsString()

      const index = self.innerString!.lastIndexOf(other.innerString)

      if (index < 0) throw new RangeError('other')
      return yield* this.reify(index)
    },

    *toLowerCase(self: RuntimeObject): Execution<RuntimeValue> {
      return yield* this.reify(self.innerString!.toLowerCase())
    },

    *toUpperCase(self: RuntimeObject): Execution<RuntimeValue> {
      return yield* this.reify(self.innerString!.toUpperCase())
    },

    *trim(self: RuntimeObject): Execution<RuntimeValue> {
      return yield* this.reify(self.innerString!.trim())
    },

    *reverse(self: RuntimeObject): Execution<RuntimeValue> {
      return yield* this.reify(self.innerString!.split('').reverse().join(''))
    },

    *['<'](self: RuntimeObject, other: RuntimeObject): Execution<RuntimeValue> {
      other.assertIsString()

      return yield* this.reify(self.innerString! < other.innerString)
    },

    *['>'](self: RuntimeObject, other: RuntimeObject): Execution<RuntimeValue> {
      other.assertIsString()

      return yield* this.reify(self.innerString! > other.innerString)
    },

    *contains(self: RuntimeObject, other: RuntimeObject): Execution<RuntimeValue> {
      other.assertIsString()

      return yield* this.reify(self.innerString!.indexOf(other.innerString) >= 0)
    },

    *substring(self: RuntimeObject, startIndex: RuntimeObject, endIndex?: RuntimeObject): Execution<RuntimeValue> {
      startIndex.assertIsNumber()

      const start = startIndex.innerNumber
      const end = endIndex?.innerNumber

      if (start < 0) throw new RangeError('startIndex')
      if (endIndex && end === undefined || end !== undefined && end < 0) throw new RangeError('endIndex')

      return yield* this.reify(self.innerString!.substring(start, end))
    },

    *replace(self: RuntimeObject, expression: RuntimeObject, replacement: RuntimeObject): Execution<RuntimeValue> {
      expression.assertIsString()
      replacement.assertIsString()
      return yield* this.reify(self.innerString!.replace(new RegExp(expression.innerString, 'g'), replacement.innerString))
    },

    *toString(self: RuntimeObject): Execution<RuntimeValue> {
      return self
    },

    *toSmartString(self: RuntimeObject): Execution<RuntimeValue> {
      return self
    },

    *['=='](self: RuntimeObject, other: RuntimeObject): Execution<RuntimeValue> {
      return yield* this.reify(self.innerString! === other.innerString)
    },
  },

  Boolean: {
    *['&&'](_self: RuntimeObject, other: RuntimeObject): Execution<RuntimeValue> {
      return other
    },

    *and(_self: RuntimeObject, other: RuntimeObject): Execution<RuntimeValue> {
      return other
    },

    *['||'](_self: RuntimeObject, other: RuntimeObject): Execution<RuntimeValue> {
      return other
    },

    *or(_self: RuntimeObject, other: RuntimeObject): Execution<RuntimeValue> {
      return other
    },

    *toString(this: Evaluation, self: RuntimeObject): Execution<RuntimeValue> {
      return yield* this.reify(`${self.innerBoolean!}`)
    },

    *toSmartString(self: RuntimeObject): Execution<RuntimeValue> {
      return yield* this.reify(`${self.innerBoolean!}`)
    },

    *['=='](self: RuntimeObject, other: RuntimeObject): Execution<RuntimeValue> {
      return yield* this.reify(self === other)
    },

    *negate(self: RuntimeObject): Execution<RuntimeValue> {
      return yield* this.reify(!self.innerBoolean!)
    },
  },

  Range: {

    *forEach(self: RuntimeObject, closure: RuntimeObject): Execution<void> {
      const start = self.get('start')!.innerNumber!
      const end = self.get('end')!.innerNumber!
      const step = self.get('step')!.innerNumber!

      if (start <= end && step > 0)
        for (let value = start; value <= end; value += step)
          yield* this.send('apply', closure, yield* this.reify(value))

      if (start >= end && step < 0)
        for (let value = start; value >= end; value += step)
          yield* this.send('apply', closure, yield* this.reify(value))
    },

    *anyOne(self: RuntimeObject): Execution<RuntimeValue> {
      const start = self.get('start')!.innerNumber!
      const end = self.get('end')!.innerNumber!
      const step = self.get('step')!.innerNumber!
      const values: number[] = []

      if (start <= end && step > 0)
        for (let value = start; value <= end; value += step)
          values.push(value)

      if (start >= end && step < 0)
        for (let value = start; value >= end; value += step)
          values.push(value)

      return yield* this.reify(values[floor(random() * values.length)])
    },

  },

  Closure: {

    *apply(this: Evaluation, self: RuntimeObject, args: RuntimeObject): Execution<RuntimeValue> {
      args.assertIsCollection()

      try {
        self.set('self', self.parentContext?.get('self'))
        return yield* this.send('<apply>', self, ...args.innerCollection)
      } finally {
        self.set('self', self)
      }
    },

    *toString(this: Evaluation, self: RuntimeObject): Execution<RuntimeValue> {
      return self.get('<toString>') ?? (yield* this.reify(`${self.module.fullyQualifiedName()}#${self.id}`))
    },

  },

  calendar: {
    *today(_self: RuntimeObject): Execution<RuntimeObject> {
      const today = new Date()
      return yield* this.instantiate('wollok.lang.Date', {
        day: yield* this.reify(today.getDate()),
        month: yield* this.reify(today.getMonth() + 1),
        year: yield* this.reify(today.getFullYear()),
      })
    },
  },

  Date: {

    *shortDescription(self: RuntimeObject): Execution<RuntimeValue> {
      return yield* this.reify(`${self.get('month')!.innerNumber!}/${self.get('day')!.innerNumber!}/${self.get('year')!.innerNumber!}`)
    },

    *isLeapYear(self: RuntimeObject): Execution<RuntimeValue> {
      return yield* this.reify(new Date(self.get('year')!.innerNumber!, 1, 29).getDate() === 29)
    },

    *internalDayOfWeek(self: RuntimeObject): Execution<RuntimeValue> {
      const day = self.get('day')!.innerNumber!
      const month = self.get('month')!.innerNumber! - 1
      const year = self.get('year')!.innerNumber!

      const value = new Date(year, month, day)

      return yield* this.reify(value.getDay() == 0 ? 7 : value.getDay())
    },

    *plusDays(self: RuntimeObject, days: RuntimeObject): Execution<RuntimeValue> {
      days.assertIsNumber()

      const day = self.get('day')!.innerNumber!
      const month = self.get('month')!.innerNumber! - 1
      const year = self.get('year')!.innerNumber!

      const value = new Date(year, month, day + floor(days.innerNumber!))

      return yield* this.instantiate(self.module, {
        day: yield* this.reify(value.getDate()),
        month: yield* this.reify(value.getMonth() + 1),
        year: yield* this.reify(value.getFullYear()),
      })
    },

    *minusDays(self: RuntimeObject, days: RuntimeObject): Execution<RuntimeValue> {
      days.assertIsNumber()

      const day = self.get('day')!.innerNumber!
      const month = self.get('month')!.innerNumber! - 1
      const year = self.get('year')!.innerNumber!

      const value = new Date(year, month, day - floor(days.innerNumber))

      return yield* this.instantiate(self.module, {
        day: yield* this.reify(value.getDate()),
        month: yield* this.reify(value.getMonth() + 1),
        year: yield* this.reify(value.getFullYear()),
      })
    },

    *plusMonths(self: RuntimeObject, months: RuntimeObject): Execution<RuntimeValue> {
      months.assertIsNumber()

      const day = self.get('day')!.innerNumber!
      const month = self.get('month')!.innerNumber! - 1
      const year = self.get('year')!.innerNumber!

      const value = new Date(year, month + floor(months.innerNumber), day)
      while (months.innerNumber > 0 && value.getMonth() > (month + months.innerNumber) % 12)
        value.setDate(value.getDate() - 1)

      return yield* this.instantiate(self.module, {
        day: yield* this.reify(value.getDate()),
        month: yield* this.reify(value.getMonth() + 1),
        year: yield* this.reify(value.getFullYear()),
      })
    },

    *minusMonths(self: RuntimeObject, months: RuntimeObject): Execution<RuntimeValue> {
      months.assertIsNumber()

      const day = self.get('day')!.innerNumber!
      const month = self.get('month')!.innerNumber! - 1
      const year = self.get('year')!.innerNumber!

      const value = new Date(year, month - floor(months.innerNumber), day)

      return yield* this.instantiate(self.module, {
        day: yield* this.reify(value.getDate()),
        month: yield* this.reify(value.getMonth() + 1),
        year: yield* this.reify(value.getFullYear()),
      })
    },

    *plusYears(self: RuntimeObject, years: RuntimeObject): Execution<RuntimeValue> {
      years.assertIsNumber()

      const day = self.get('day')!.innerNumber!
      const month = self.get('month')!.innerNumber! - 1
      const year = self.get('year')!.innerNumber!

      const value = new Date(year + floor(years.innerNumber), month, day)
      if (years.innerNumber > 0 && value.getDate() !== day) {
        value.setDate(value.getDate() - 1)
      }

      return yield* this.instantiate(self.module, {
        day: yield* this.reify(value.getDate()),
        month: yield* this.reify(value.getMonth() + 1),
        year: yield* this.reify(value.getFullYear()),
      })
    },

    *minusYears(self: RuntimeObject, years: RuntimeObject): Execution<RuntimeValue> {
      years.assertIsNumber()

      const day = self.get('day')!.innerNumber!
      const month = self.get('month')!.innerNumber! - 1
      const year = self.get('year')!.innerNumber!

      const value = new Date(year - floor(years.innerNumber), month, day)
      if (years.innerNumber > 0 && value.getDate() !== day) {
        value.setDate(value.getDate() - 1)
      }

      return yield* this.instantiate(self.module, {
        day: yield* this.reify(value.getDate()),
        month: yield* this.reify(value.getMonth() + 1),
        year: yield* this.reify(value.getFullYear()),
      })
    },

    *['=='](self: RuntimeObject, other: RuntimeObject): Execution<RuntimeValue> {
      return yield* this.reify(
        self.module === other.module &&
        self.get('day') === other.get('day') &&
        self.get('month') === other.get('month') &&
        self.get('year') === other.get('year')
      )
    },

    *['-'](self: RuntimeObject, other: RuntimeObject): Execution<RuntimeValue> {
      if (other.module !== self.module) throw new TypeError('other')

      const ownDay = self.get('day')!.innerNumber!
      const ownMonth = self.get('month')!.innerNumber! - 1
      const ownYear = self.get('year')!.innerNumber!

      const otherDay = other.get('day')!.innerNumber!
      const otherMonth = other.get('month')!.innerNumber! - 1
      const otherYear = other.get('year')!.innerNumber!

      const msPerDay = 1000 * 60 * 60 * 24
      const ownUTC = UTC(ownYear, ownMonth, ownDay)
      const otherUTC = UTC(otherYear, otherMonth, otherDay)

      return yield* this.reify(floor((ownUTC - otherUTC) / msPerDay))
    },

    *['<'](self: RuntimeObject, other: RuntimeObject): Execution<RuntimeValue> {
      if (other.module !== self.module) throw new TypeError('other')

      const ownDay = self.get('day')!.innerNumber!
      const ownMonth = self.get('month')!.innerNumber! - 1
      const ownYear = self.get('year')!.innerNumber!

      const otherDay = other.get('day')!.innerNumber!
      const otherMonth = other.get('month')!.innerNumber! - 1
      const otherYear = other.get('year')!.innerNumber!

      const value = new Date(ownYear, ownMonth, ownDay)
      const otherValue = new Date(otherYear, otherMonth, otherDay)

      return yield* this.reify(value < otherValue)
    },

    *['>'](self: RuntimeObject, other: RuntimeObject): Execution<RuntimeValue> {
      if (other.module !== self.module) throw new TypeError('other')

      const ownDay = self.get('day')!.innerNumber!
      const ownMonth = self.get('month')!.innerNumber! - 1
      const ownYear = self.get('year')!.innerNumber!

      const otherDay = other.get('day')!.innerNumber!
      const otherMonth = other.get('month')!.innerNumber! - 1
      const otherYear = other.get('year')!.innerNumber!

      const value = new Date(ownYear, ownMonth, ownDay)
      const otherValue = new Date(otherYear, otherMonth, otherDay)

      return yield* this.reify(value > otherValue)
    },

  },

}

export default lang<|MERGE_RESOLUTION|>--- conflicted
+++ resolved
@@ -1,10 +1,5 @@
-<<<<<<< HEAD
-import { isEmpty, hash, List } from '../extensions'
-import { Natives, Evaluation, RuntimeObject, Execution, RuntimeValue } from '../interpreter/runtimeModel'
-=======
 import { hash, isEmpty, List } from '../extensions'
 import { Evaluation, Execution, Natives, RuntimeObject, RuntimeValue } from '../interpreter/runtimeModel'
->>>>>>> 3a9b5c57
 import { Class, Node } from '../model'
 
 const { abs, ceil, random, floor, round } = Math
