--- conflicted
+++ resolved
@@ -4,9 +4,8 @@
 
 export const WOLLOK_BASE_PACKAGE = 'wollok.'
 
-<<<<<<< HEAD
 export const INITIALIZE_METHOD_NAME = 'initialize'
-=======
+
 export const PREFIX_OPERATORS: Record<Name, Name> = {
   '!': 'negate',
   '-': 'invert',
@@ -62,5 +61,4 @@
   FIXTURE: 'fixture',
   PROGRAM: 'program',
   PACKAGE: 'package',
-} as const
->>>>>>> 5797415c
+} as const