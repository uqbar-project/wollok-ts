--- conflicted
+++ resolved
@@ -211,10 +211,7 @@
         return [
           ...(node.value.args as List<Expression>).flatMap(arg => compile(environment)(arg)),
           INSTANTIATE(node.value.instantiated.name, []),
-<<<<<<< HEAD
           INIT_NAMED([]),
-=======
->>>>>>> c6f37dae
           INIT(node.value.args.length, node.value.instantiated.name),
         ]
       })()
@@ -491,10 +488,6 @@
         const self = evaluation.instance(selfId)
         const argIds = Array.from({ length: instruction.arity }, () => evaluation.currentFrame().popOperand()).reverse()
         const lookupStart: Class = environment.getNodeByFQN(instruction.lookupStart)
-<<<<<<< HEAD
-=======
-
->>>>>>> c6f37dae
         const constructor = lookupStart.lookupConstructor(instruction.arity)
         const ownSuperclass = lookupStart.superclassNode()
 
@@ -521,10 +514,6 @@
           LOAD('self'),
           INTERRUPT('return'),
         ], evaluation.createContext(self.id, locals))
-<<<<<<< HEAD
-
-=======
->>>>>>> c6f37dae
       })()
 
       case 'INIT_NAMED': return (() => {
@@ -534,22 +523,11 @@
         for (const name of [...instruction.argumentNames].reverse())
           self.set(name, evaluation.currentFrame().popOperand())
 
-<<<<<<< HEAD
         const unitializedFields = environment
           .getNodeByFQN<Module>(self.module)
           .hierarchy()
           .flatMap(module => module.fields())
           .filter(field => !self.get(field.name))
-=======
-        // TODO: flatmap?
-        const allFields = environment.getNodeByFQN<Module>(self.module).hierarchy().reduce((fields, module) => [
-          ...module.fields(),
-          ...fields,
-        ], [] as Field[])
-        const unitializedFields = allFields.filter(field => !self.get(field.name))
-
-        evaluation.currentFrame().pushOperand(selfId)
->>>>>>> c6f37dae
 
         evaluation.suspend('return', [
           ...unitializedFields.flatMap(field => [
