--- conflicted
+++ resolved
@@ -1,16 +1,11 @@
+import { WOLLOK_EXTRA_STACK_TRACE_HEADER } from '../constants'
+import { notEmpty } from '../extensions'
+import { isVoid } from '../helpers'
 import { linkSentenceInNode } from '../linker'
 import { Entity, Environment, Import, Method, Module, Name, Node, Reference, Sentence } from '../model'
-<<<<<<< HEAD
+import * as parse from '../parser'
 import natives from '../wre/natives'
-import { Evaluation, Execution, ExecutionDefinition, Natives, RuntimeObject, RuntimeValue, WollokException } from './runtimeModel'
-=======
-import WRENatives from '../wre/wre.natives'
 import { Evaluation, Execution, ExecutionDefinition, Frame, Natives, RuntimeObject, RuntimeValue, WollokException } from './runtimeModel'
->>>>>>> d595ac1a
-import * as parse from '../parser'
-import { notEmpty } from '../extensions'
-import { WOLLOK_EXTRA_STACK_TRACE_HEADER } from '../constants'
-import { isVoid } from '../helpers'
 
 export const interpret = (environment: Environment, natives: Natives): Interpreter => new Interpreter(Evaluation.build(environment, natives))
 
