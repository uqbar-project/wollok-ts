--- conflicted
+++ resolved
@@ -20,15 +20,9 @@
 // - Good default for simple problems, but with a config object for more complex, so we know what is each parameter
 import { count, Definition, duplicates, is, isEmpty, last, List, match, notEmpty, when } from './extensions'
 // - Unified problem type
-<<<<<<< HEAD
 import { Assignment, Body, Catch, Class, Code, Describe, Entity, Expression, Field, If, Import,
   Level, Literal, Method, Mixin, Module, NamedArgument, New, Node, Package, Parameter, ParameterizedType, Problem,
   Program, Reference, Return, Self, Send, Sentence, Singleton, SourceIndex, SourceMap, Super, Test, Throw, Try, Variable } from './model'
-=======
-import { Assignment, Body, Catch, Class, Code, Describe, Entity, Expression, Field, If, Import, is, Kind,
-  Level, Method, Mixin, Module, NamedArgument, New, Node, NodeOfKind, Package, Parameter, Problem,
-  Program, Reference, Self, Send, Sentence, Singleton, SourceIndex, SourceMap, Super, Test, Try, Variable } from './model'
->>>>>>> 0ff4c31c
 
 const { entries } = Object
 
@@ -92,13 +86,8 @@
   node.isEmpty()
 )
 
-<<<<<<< HEAD
 export const isNotWithin = <N extends Node>(kind: Definition<N>): (node: N, code: Code) => Problem | null =>
   error((node: N) => !node.ancestors.some(is(kind)) || node.isSynthetic)
-=======
-export const isNotWithin = (kind: Kind): (node: Node, code: Code) => Problem | null =>
-  error(node => node.isSynthetic() || !node.ancestors().some(is(kind)))
->>>>>>> 0ff4c31c
 
 export const nameMatches = (regex: RegExp): (node: Parameter | Entity | Field | Method, code: Code) => Problem | null =>
   warning(
@@ -166,21 +155,13 @@
 })
 
 export const shouldNotReassignConst = error<Assignment>(node => {
-<<<<<<< HEAD
   const target = node?.variable?.target
   const referenceIsNotConstant = !!target && (target.is(Variable) || target?.is(Field)) && !target.isConstant
   return referenceIsNotConstant && !target?.is(Parameter)
-=======
-  const target = node?.variable?.target()
-  const referenceIsNotConstant = !!target && (target.is('Variable') || target?.is('Field')) && !target.isConstant
-  return !target || referenceIsNotConstant && !target.is('Parameter')
-})
-
-export const missingReference = error<Reference<Node>>(node => {
-  const target = node.target()
-  return !!target
->>>>>>> 0ff4c31c
-})
+})
+
+// TODO: Test if the reference points to the right kind of node
+export const missingReference = error<Reference<Node>>(node => !!node.target )
 
 export const shouldNotHaveLoopInHierarchy = error<Class | Mixin>(node => !allParents(node).includes(node))
 
@@ -196,14 +177,7 @@
   return !receiver.is(Reference) || !receiver.ancestors.includes(receiver.target!)
 })
 
-<<<<<<< HEAD
 export const shouldOnlyInheritFromMixin = error<Mixin>(node => !node.supertypes.some(parent => !parent.reference.target?.is(Mixin)))
-=======
-export const shouldOnlyInheritFromMixin = error<Mixin>(node => node.supertypes.every(parent => {
-  const target = parent.reference.target()
-  return !target || target.is('Mixin')
-}))
->>>>>>> 0ff4c31c
 
 export const shouldUseOverrideKeyword = warning<Method>(node =>
   node.isOverride || !superclassMethod(node)
@@ -465,21 +439,12 @@
 })
 
 export const catchShouldBeReachable = error<Catch>(node => {
-<<<<<<< HEAD
   const previousSiblings = node.parent.children.slice(0, node.parent.children.indexOf(node))
   const exceptionType = node.parameterType.target!
   return isEmpty(previousSiblings) || !previousSiblings.some(sibling => {
     if (!sibling.is(Catch)) return false
     const siblingType = sibling.parameterType.target!
     return exceptionType === siblingType || exceptionType.inherits(siblingType)
-=======
-  const previousSiblings = node.previousSiblings()
-  const exceptionType = node.parameterType.target()
-  return !exceptionType || isEmpty(previousSiblings) || !previousSiblings.some(sibling => {
-    if (!sibling.is('Catch')) return false
-    const siblingType = sibling.parameterType.target()
-    return !siblingType || exceptionType === siblingType || exceptionType.inherits(siblingType)
->>>>>>> 0ff4c31c
   })
 })
 
@@ -540,12 +505,7 @@
 )
 
 const getUninitializedAttributesForInstantation = (node: New): string[] => {
-<<<<<<< HEAD
   const target = node.instantiated.target!
-=======
-  const target = node.instantiated.target()
-  if (!target) return []
->>>>>>> 0ff4c31c
   const initializers = node.args.map(_ => _.name)
   return getUninitializedAttributes(target, initializers)
 }
@@ -594,7 +554,6 @@
 
 const referencesSingleton = (node: Expression) => node.is(Reference) && node.target?.is(Singleton)
 
-<<<<<<< HEAD
 const isBooleanOrUnknownType = (node: Node): boolean => match(node)(
   when(Literal)(condition => condition.value === true || condition.value === false),
   when(Send)( _ =>  true), // tackled in a different validator
@@ -602,15 +561,6 @@
   when(Reference)( condition => !condition.target?.is(Singleton)),
   when(Node)( _ => false),
 )
-=======
-const isBooleanOrUnknownType = (node: Node): boolean => node.match({
-  Literal: condition => condition.value === true || condition.value === false,
-  Send: _ => true, // tackled in a different validator
-  Super: _ => true,
-  Reference: condition => !condition.target()?.is('Singleton'),
-  Node: _ => false,
-})
->>>>>>> 0ff4c31c
 
 const valueFor: any | undefined = (node: Node) =>
   match(node)(
@@ -782,7 +732,6 @@
 // PROBLEMS BY KIND
 // ══════════════════════════════════════════════════════════════════════════════════════════════════════════════════
 
-<<<<<<< HEAD
 const validationsByKind = (node: Node): Record<string, Validation<any>> => match(node)(
   when(Parameter)(() => ({ nameShouldBeginWithLowercase, nameShouldNotBeKeyword, parameterShouldNotDuplicateExistingVariable, shouldNotUseReservedWords })),
   when(NamedArgument)(() => ({ namedArgumentShouldExist, namedArgumentShouldNotAppearMoreThanOnce })),
@@ -799,6 +748,7 @@
   when(Method)(() => ({ onlyLastParameterCanBeVarArg, nameShouldNotBeKeyword, methodShouldHaveDifferentSignature, shouldNotOnlyCallToSuper, shouldUseOverrideKeyword, possiblyReturningBlock, shouldNotUseOverride, shouldMatchSuperclassReturnValue, shouldNotDefineNativeMethodsOnUnnamedSingleton, overridingMethodShouldHaveABody, getterMethodShouldReturnAValue })),
   when(Variable)(() => ({ nameShouldBeginWithLowercase, nameShouldNotBeKeyword, shouldNotAssignToItselfInDeclaration, shouldNotDuplicateLocalVariables, shouldNotDuplicateGlobalDefinitions, shouldNotDefineGlobalMutableVariables, shouldNotUseReservedWords, shouldInitializeGlobalReference, shouldDefineConstInsteadOfVar })),
   when(Assignment)(() => ({ shouldNotAssignToItself, shouldNotReassignConst })),
+  when(Reference)(() => ({ missingReference })),
   when(Self)(() => ({ shouldNotUseSelf })),
   when(New)(() => ({ shouldNotInstantiateAbstractClass, shouldPassValuesToAllAttributes })),
   when(Send)(() => ({ shouldNotCompareAgainstBooleanLiterals, shouldUseSelfAndNotSingletonReference, shouldNotCompareEqualityOfSingleton, shouldUseBooleanValueInLogicOperation, methodShouldExist, codeShouldBeReachable, shouldNotDefineUnnecessaryCondition, shouldNotUseVoidMethodAsValue })),
@@ -808,49 +758,12 @@
   when(Describe)(() => ({ shouldNotDuplicateGlobalDefinitions, shouldNotDefineEmptyDescribe, shouldHaveNonEmptyName })),
   when(Node)(() => ({})),
 )
-=======
-const validationsByKind: { [K in Kind]: Record<Code, Validation<NodeOfKind<K>>> } = {
-  Parameter: { nameShouldBeginWithLowercase, nameShouldNotBeKeyword, parameterShouldNotDuplicateExistingVariable, shouldNotUseReservedWords },
-  ParameterizedType: {},
-  NamedArgument: { namedArgumentShouldExist, namedArgumentShouldNotAppearMoreThanOnce },
-  Import: { shouldNotImportSameFile, shouldNotImportMoreThanOnce },
-  Body: { shouldNotBeEmpty },
-  Catch: { shouldCatchUsingExceptionHierarchy, catchShouldBeReachable },
-  Package: { shouldNotDuplicatePackageName },
-  Program: { nameShouldNotBeKeyword, shouldMatchFileExtension },
-  Test: { shouldHaveNonEmptyName, shouldNotMarkMoreThanOneOnlyTest, shouldHaveAssertInTest, shouldMatchFileExtension },
-  Class: { nameShouldBeginWithUppercase, nameShouldNotBeKeyword, shouldNotHaveLoopInHierarchy, linearizationShouldNotRepeatNamedArguments, shouldNotDefineMoreThanOneSuperclass, superclassShouldBeLastInLinearization, shouldNotDuplicateGlobalDefinitions, shouldNotDuplicateVariablesInLinearization, shouldImplementAllMethodsInHierarchy, shouldNotUseReservedWords, shouldNotDuplicateEntities },
-  Singleton: { nameShouldBeginWithLowercase, inlineSingletonShouldBeAnonymous, topLevelSingletonShouldHaveAName, nameShouldNotBeKeyword, shouldInitializeAllAttributes, linearizationShouldNotRepeatNamedArguments, shouldNotDefineMoreThanOneSuperclass, superclassShouldBeLastInLinearization, shouldNotDuplicateGlobalDefinitions, shouldNotDuplicateVariablesInLinearization, shouldImplementAbstractMethods, shouldImplementAllMethodsInHierarchy, shouldNotUseReservedWords, shouldNotDuplicateEntities },
-  Mixin: { nameShouldBeginWithUppercase, shouldNotHaveLoopInHierarchy, shouldOnlyInheritFromMixin, shouldNotDuplicateGlobalDefinitions, shouldNotDuplicateVariablesInLinearization, shouldNotDuplicateEntities },
-  Field: { nameShouldBeginWithLowercase, shouldNotAssignToItselfInDeclaration, nameShouldNotBeKeyword, shouldNotDuplicateFields, shouldNotUseReservedWords, shouldNotDefineUnusedVariables, shouldDefineConstInsteadOfVar },
-  Method: { onlyLastParameterCanBeVarArg, nameShouldNotBeKeyword, methodShouldHaveDifferentSignature, shouldNotOnlyCallToSuper, shouldUseOverrideKeyword, possiblyReturningBlock, shouldNotUseOverride, shouldMatchSuperclassReturnValue, shouldNotDefineNativeMethodsOnUnnamedSingleton, overridingMethodShouldHaveABody, getterMethodShouldReturnAValue },
-  Variable: { nameShouldBeginWithLowercase, nameShouldNotBeKeyword, shouldNotAssignToItselfInDeclaration, shouldNotDuplicateLocalVariables, shouldNotDuplicateGlobalDefinitions, shouldNotDefineGlobalMutableVariables, shouldNotUseReservedWords, shouldInitializeGlobalReference, shouldDefineConstInsteadOfVar },
-  Return: {},
-  Assignment: { shouldNotAssignToItself, shouldNotReassignConst },
-  Reference: { missingReference },
-  Self: { shouldNotUseSelf },
-  New: { shouldNotInstantiateAbstractClass, shouldPassValuesToAllAttributes },
-  Literal: {},
-  Send: { shouldNotCompareAgainstBooleanLiterals, shouldUseSelfAndNotSingletonReference, shouldNotCompareEqualityOfSingleton, shouldUseBooleanValueInLogicOperation, methodShouldExist, codeShouldBeReachable, shouldNotDefineUnnecessaryCondition, shouldNotUseVoidMethodAsValue },
-  Super: { shouldUseSuperOnlyOnOverridingMethod },
-  If: { shouldReturnAValueOnAllFlows, shouldUseBooleanValueInIfCondition, shouldNotDefineUnnecesaryIf, codeShouldBeReachable, shouldNotDefineUnnecessaryCondition, shouldUseConditionalExpression },
-  Throw: {},
-  Try: { shouldHaveCatchOrAlways },
-  Environment: {},
-  Describe: { shouldNotDuplicateGlobalDefinitions, shouldNotDefineEmptyDescribe, shouldHaveNonEmptyName },
-}
->>>>>>> 0ff4c31c
 
 export default (target: Node): List<Problem> => target.reduce<Problem[]>((found, node) => {
   return [
     ...found,
-<<<<<<< HEAD
     ...node.problems?.map(({ code }) => ({ code, level: 'error', node, values: [], source: node.sourceMap } as const)  ) ?? [],
     ...entries(validationsByKind(node))
-=======
-    ...node.problems?.map(({ code }) => ({ code, level: 'error', node, values: [], sourceMap: node.sourceMap } as Problem)) ?? [],
-    ...entries(validationsByKind[node.kind] as Record<Code, Validation<Node>>)
->>>>>>> 0ff4c31c
       .map(([code, validation]) => validation(node, code)!)
       .filter(result => result !== null),
   ]
