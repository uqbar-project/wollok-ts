// TODO:
// No imports of local definitions or imports of duplicated names
// No siblings with the same name
// No global mutable vars
// No modules named wollok
// Generic import of non package

// Last supertype in linearization is the class (if any)
// No more than 1 class in linearization
// Mixins don't have class supertype
// Default parameters don't repeat
// Describes should never contain accesors, just plain fields
// No two entities should have the same name


// TODO: WISHLIST
// - Define against categories
// - Level could be different for the same Expectation on different nodes
// - Problem could know how to convert to string, receiving the interpolation function (so it can be translated). This could let us avoid having parameters.
// - Good default for simple problems, but with a config object for more complex, so we know what is each parameter
<<<<<<< HEAD
import { CLOSURE_TO_STRING_METHOD, CLOSURE_EVALUATE_METHOD, EXCEPTION_MODULE, INITIALIZE_METHOD_NAME, KEYWORDS, OBJECT_MODULE, PROGRAM_FILE_EXTENSION, TEST_FILE_EXTENSION, WOLLOK_BASE_PACKAGE } from './constants'
=======
import { CLOSURE_TO_STRING_METHOD, EXCEPTION_MODULE, INITIALIZE_METHOD_NAME, KEYWORDS, OBJECT_MODULE, PROGRAM_FILE_EXTENSION, TEST_FILE_EXTENSION, WOLLOK_BASE_PACKAGE } from './constants'
>>>>>>> d4ba4082
import { count, duplicates, is, isEmpty, last, List, match, notEmpty, TypeDefinition, when } from './extensions'
// - Unified problem type
import { Assignment, Body, Catch, Class, Code, Describe, Entity, Expression, Field, If, Import,
  Level, Literal, Method, Mixin, Module, NamedArgument, New, Node, Package, Parameter, ParameterizedType, Problem,
  Program, Reference, Return, Self, Send, Sentence, Singleton, SourceIndex, SourceMap, Super, Test, Throw, Try, Variable } from './model'

const { entries } = Object

const RESERVED_WORDS = ['null', 'false', 'true']
  .concat(Object.values(KEYWORDS))
  .filter(word => word !== KEYWORDS.MIXED_AND)

const LIBRARY_PACKAGES = ['wollok.lang', 'wollok.lib', 'wollok.game', 'wollok.vm', 'wollok.mirror']

export type Validation<N extends Node> = (node: N, code: Code) => Problem | null

const problem = (level: Level) => <N extends Node>(
  expectation: (node: N) => boolean,
  values: (node: N) => string[] = () => [],
  source: (node: N) => SourceMap | undefined = (node) => node.sourceMap,
) => (node: N, code: Code): Problem | null =>
    !expectation(node)
      ? {
        level,
        code,
        node,
        values: values(node),
        sourceMap: source(node),
      }
      : null

const warning = problem('warning')

const error = problem('error')

// ══════════════════════════════════════════════════════════════════════════════════════════════════════════════════
// VALIDATION MESSAGES
// ══════════════════════════════════════════════════════════════════════════════════════════════════════════════════

const valuesForNodeName = (node: { name?: string }) => [node.name ?? '']

const buildSourceMap = (node: Node, initialOffset: number, finalOffset: number) =>
  node.sourceMap && new SourceMap({
    start: new SourceIndex({
      ...node.sourceMap.start,
      offset: node.sourceMap.start.offset + initialOffset,
    }),
    end: new SourceIndex({
      ...node.sourceMap.end,
      offset: node.sourceMap.start.offset + finalOffset + initialOffset,
    }),
  })

const sourceMapForNodeName = (node: Node & { name?: string }) => {
  if (!node.sourceMap) return undefined
  const initialOffset = getOffsetForName(node)
  const finalOffset = node.name?.length ?? 0
  return buildSourceMap(node, initialOffset, finalOffset)
}

const sourceMapForNodeNameOrFullNode = (node: Node & { name?: string }) =>
  node.name ? sourceMapForNodeName(node) : node.sourceMap

const sourceMapForOnlyTest = (node: Test) => buildSourceMap(node, 0, KEYWORDS.ONLY.length)

const sourceMapForOverrideMethod = (node: Method) => buildSourceMap(node, 0, KEYWORDS.OVERRIDE.length)

const sourceMapForConditionInIf = (node: If) => node.condition.sourceMap

const sourceMapForSentence = (sentence: Sentence) =>
  sentence.is(Return) ? sentence.value?.sourceMap : sentence.sourceMap

const sourceMapForSentences = (sentences: List<Sentence>) => new SourceMap({
  start: sourceMapForSentence(sentences[0])!.start,
  end: sourceMapForSentence(last(sentences)!)!.end,
})

// const sourceMapForReturnValue = (node: Method) => {
//   if (!node.body || node.body === KEYWORDS.NATIVE || isEmpty(node.body.sentences)) return node.sourceMap
//   const lastSentence = last(node.body.sentences)!
//   if (!lastSentence.is(Return)) return lastSentence.sourceMap
//   return lastSentence.value!.sourceMap
// }

const sourceMapForBody = (node: Method | Test) => {
  if (!node.body || node.body === KEYWORDS.NATIVE || isEmpty(node.body.sentences)) return node.sourceMap
  return sourceMapForSentences(node.body.sentences)
}

const sourceMapForUnreachableCode = (node: If | Send): SourceMap =>
  match(node)(
    when(If)(node => {
      const whichBody = isBooleanLiteral(node.condition, true) ? node.elseBody : node.thenBody
      return sourceMapForSentences(whichBody.sentences)
    }),
    when(Send)(node => new SourceMap({
      start: node.args[0].sourceMap!.start,
      end: node.sourceMap!.end,
    })),
  )

// ══════════════════════════════════════════════════════════════════════════════════════════════════════════════════
// VALIDATIONS
// ══════════════════════════════════════════════════════════════════════════════════════════════════════════════════

export const shouldNotBeEmpty = warning<Body>(node =>
  node.isEmpty()
)

export const isNotWithin = <N extends Node>(kind: TypeDefinition<N>): (node: N, code: Code) => Problem | null =>
  error((node: N) => !node.ancestors.some(is(kind)) || node.isSynthetic)

export const nameMatches = (regex: RegExp): (node: Node & { name: string }, code: Code) => Problem | null =>
  warning(
    node => !node.name || regex.test(node.name),
    valuesForNodeName,
    sourceMapForNodeName,
  )

export const nameShouldBeginWithUppercase = nameMatches(/^[A-Z]/)

export const nameShouldBeginWithLowercase = nameMatches(/^[a-z_<]/)

export const nameShouldNotBeKeyword = error<Parameter | Variable | Field | Method>(node =>
  !RESERVED_WORDS.includes(node.name || ''),
valuesForNodeName,
sourceMapForNodeName,
)

export const inlineSingletonShouldBeAnonymous = error<Singleton>(
  singleton => singleton.parent.is(Package) || !singleton.name,
  valuesForNodeName,
  sourceMapForNodeName,
)

export const topLevelSingletonShouldHaveAName = error<Singleton>(
  singleton => !singleton.parent.is(Package) || !!singleton.name
)

export const onlyLastParameterCanBeVarArg = error<Method>(node => {
  const varArgIndex = node.parameters.findIndex(p => p.isVarArg)
  return varArgIndex < 0 || varArgIndex === node.parameters.length - 1
})

export const shouldHaveCatchOrAlways = error<Try>(node =>
  notEmpty(node.catches) || notEmpty(node.always.sentences)
)

export const methodShouldHaveDifferentSignature = error<Method>(node =>
  node.parent.methods.every(other => node === other || !other.matchesSignature(node.name, node.parameters.length))
)

export const shouldNotOnlyCallToSuper = warning<Method>(node => {
  const callsSuperWithSameArgs = (sentence?: Sentence) => sentence?.is(Super) && sentence.args.every((arg, index) => arg.is(Reference) && arg.target === node.parameters[index])
  return isEmpty(node.sentences) || !node.sentences.every(sentence =>
    callsSuperWithSameArgs(sentence) || sentence.is(Return) && callsSuperWithSameArgs(sentence.value)
  )
}, undefined, sourceMapForBody)

export const shouldNotInstantiateAbstractClass = error<New>(node => !node.instantiated.target?.isAbstract)

export const shouldNotAssignToItself = error<Assignment>(node => {
  const assigned = node.variable.target
  return !(node.value.is(Reference) && assigned && assigned === node.value.target)
})

export const shouldNotReassignConst = error<Assignment>(node => {
  const target = node?.variable?.target
  const referenceIsNotConstant = !target || (target.is(Variable) || target?.is(Field)) && !target.isConstant
  return referenceIsNotConstant && !target?.is(Parameter)
})

// TODO: Test if the reference points to the right kind of node
export const missingReference = error<Reference<Node>>(node => !!node.target)

export const shouldNotHaveLoopInHierarchy = error<Class | Mixin>(node => !allParents(node).includes(node))

export const shouldNotAssignToItselfInDeclaration = error<Field | Variable>(node => !node.value.is(Reference) || node.value.target !== node)

export const shouldNotCompareAgainstBooleanLiterals = warning<Send>(node => {
  const arg: Expression = node.args[0]
  return !isEqualMessage(node) || !arg || !(isBooleanLiteral(arg, true) || isBooleanLiteral(arg, false) || isBooleanLiteral(node.receiver, true) || isBooleanLiteral(node.receiver, false))
})

export const shouldUseSelfAndNotSingletonReference = warning<Reference<Node>>(node => {
  const target = node.target
  return !target || !target.is(Singleton) || !node.ancestors.includes(target)
})

export const shouldOnlyInheritFromMixin = error<Mixin>(node => node.supertypes.every(parent => {
  const target = parent.reference.target
  return !target || target.is(Mixin)
}))

export const shouldUseOverrideKeyword = warning<Method>(node =>
  node.isOverride || !superclassMethod(node) || node.name == INITIALIZE_METHOD_NAME
)

export const possiblyReturningBlock = warning<Method>(node => {
  if (node.sentences.length !== 1) return true
  const singleSentence = node.sentences[0]
  return !(singleSentence.isSynthetic && singleSentence.is(Return) && singleSentence.value?.is(Singleton) && singleSentence.value.isClosure(0))
})
//, undefined, sourceMapForReturnValue)

export const shouldNotUseOverride = error<Method>(node =>
  node.parent.is(Mixin) || !node.isOverride || !!superclassMethod(node)
, valuesForNodeName,
sourceMapForOverrideMethod)

export const namedArgumentShouldExist = error<NamedArgument>(node => {
  const parent = getReferencedModule(node.parent)
  return !parent || !!parent.lookupField(node.name)
}, valuesForNodeName, sourceMapForNodeName)

export const namedArgumentShouldNotAppearMoreThanOnce = warning<NamedArgument>(node => {
  const nodeParent = node.parent
  let siblingArguments: List<NamedArgument> | undefined
  if (nodeParent.is(New)) siblingArguments = nodeParent.args
  return !siblingArguments || count(siblingArguments, _ => _.name === node.name) === 1
}, valuesForNodeName, sourceMapForNodeName)

export const linearizationShouldNotRepeatNamedArguments = warning<Singleton | Class>(node => {
  const allNamedArguments = node.supertypes.flatMap(parent => parent.args.map(_ => _.name))
  return isEmpty(duplicates(allNamedArguments))
})

export const shouldPassValuesToAllAttributes = error<New>(
  node => isEmpty(getUninitializedAttributesForInstantiation(node)),
  node => [node.instantiated?.name, getUninitializedAttributesForInstantiation(node).join(', ')],
)

export const shouldInitializeInheritedAttributes = error<Singleton>(
  node => isEmpty(getInheritedUninitializedAttributes(node)),
  node => [getInheritedUninitializedAttributes(node).join(', ')],
)

export const shouldInitializeSingletonAttribute = error<Field>(node => {
  return !node.parent.is(Singleton) || !isUninitialized(node.value)
}, valuesForNodeName, sourceMapForNodeName)

export const shouldNotUseSelf = error<Self>(node => {
  const ancestors = node.ancestors
  return node.isSynthetic || !ancestors.some(is(Program)) || ancestors.some(is(Singleton))
})

export const shouldNotDefineMoreThanOneSuperclass = error<Class | Singleton>(node =>
  count(targetSupertypes(node), _ => !!_ && _.is(Class)) <= 1
)

export const superclassShouldBeLastInLinearization = error<Class | Singleton>(node => {
  const parents = targetSupertypes(node)
  const hasSuperclass = notEmpty(parents.filter(_ => !!_ && _.is(Class)))
  const lastParentInHierarchy = last(parents)
  return !hasSuperclass || !!lastParentInHierarchy && lastParentInHierarchy.is(Class)
})

export const shouldMatchSuperclassReturnValue = error<Method>(node => {
  if (!node.isOverride) return true
  const overridenMethod = superclassMethod(node)
  if (!overridenMethod || overridenMethod.isAbstract() || overridenMethod.isNative()) return true
  const lastSentence = last(node.sentences)
  const superclassSentence = last(overridenMethod.sentences)
  return !lastSentence || !superclassSentence || lastSentence.is(Return) === superclassSentence.is(Return) || lastSentence.is(Throw) || superclassSentence.is(Throw)
}, undefined, sourceMapForBody)

export const shouldReturnAValueOnAllFlows = error<If>(node => {
  const lastThenSentence = last(node.thenBody.sentences)
  const lastElseSentence = last(node.elseBody.sentences)

  const noFlow = !lastThenSentence && !lastElseSentence
  const thenSingleFlow = !lastElseSentence && lastThenSentence && finishesFlow(lastThenSentence, node)
  const elseSingleFlow = !lastThenSentence && lastElseSentence && finishesFlow(lastElseSentence, node)
  const singleFlow = thenSingleFlow || elseSingleFlow

  // Try expression is still pending
  const rightCombinations: Record<string, string[]> = {
    'Assignment': ['Assignment', 'Send', 'Throw', 'Variable'],
    'Literal': ['Literal', 'New', 'Self', 'Send', 'Reference', 'Super', 'Throw'],
    'New': ['Literal', 'New', 'Self', 'Send', 'Reference', 'Super', 'Throw'],
    'Reference': ['Literal', 'New', 'Self', 'Send', 'Reference', 'Super', 'Throw'],
    'Return': ['Return', 'Throw'],
    'Self': ['Literal', 'New', 'Self', 'Send', 'Reference', 'Super', 'Throw'],
    'Send': ['Literal', 'New', 'Return', 'Self', 'Send', 'Reference', 'Super', 'Throw'],
    'Throw': ['Literal', 'New', 'Return', 'Self', 'Send', 'Reference', 'Super', 'Throw'],
    'Variable': ['Assignment', 'Send', 'Throw', 'Variable'],
  }

  const twoFlows = !!lastThenSentence && !!lastElseSentence && (rightCombinations[lastThenSentence.kind]?.includes(lastElseSentence.kind) || rightCombinations[lastElseSentence.kind]?.includes(lastThenSentence.kind))
  const ifFlows = !!lastThenSentence && !!lastElseSentence && (lastThenSentence.is(If) || lastElseSentence.is(If))
  return noFlow || singleFlow || twoFlows || ifFlows
})

export const shouldNotDuplicateFields = error<Field>(node =>
  count(node.parent.allFields, _ => _.name == node.name) === 1
, valuesForNodeName,
sourceMapForNodeName)

export const parameterShouldNotDuplicateExistingVariable = error<Parameter>(node => {
  const nodeMethod = getVariableContainer(node)
  if (!nodeMethod) return true
  const parameterNotDuplicated = count((nodeMethod as Method).parameters || [], parameter => parameter.name == node.name) <= 1
  return parameterNotDuplicated && !hasDuplicatedVariable(nodeMethod.parent, node.name)
})

export const shouldNotDuplicateLocalVariables = error<Variable>(node => !duplicatesLocalVariable(node), valuesForNodeName, sourceMapForNodeName)

export const shouldNotDuplicateGlobalDefinitions = error<Module | Variable>(node =>
  !node.name || !node.parent.is(Package) || isEmpty(node.siblings().filter(child => (child as Entity).name == node.name)),
valuesForNodeName,
sourceMapForNodeName,
)

export const shouldNotDuplicateVariablesInLinearization = error<Module>(node => {
  const allFields = node.allFields.filter(field => !node.fields.includes(field)).map(_ => _.name)
  return allFields.length === new Set(allFields).size
})

export const shouldImplementInheritedAbstractMethods = error<Singleton>(node =>
  !inheritsCustomDefinition(node) || !node.allMethods.some(method => !isImplemented(node.allMethods, method) && method.isAbstract())
)

export const shouldHaveBody = error<Method>(node => {
  const parentModule = node.parent
  return !parentModule.is(Singleton) || node.isNative() || !node.isAbstract()
})

export const shouldNotDefineGlobalMutableVariables = error<Variable>(variable => {
  return variable.isConstant || !variable.isAtPackageLevel
},
valuesForNodeName,
sourceMapForNodeName)

export const shouldNotCompareEqualityOfSingleton = warning<Send>(node => {
  const arg: Expression = node.args[0]
  return !isEqualMessage(node) || !arg || !(referencesSingleton(arg) || referencesSingleton(node.receiver))
})

export const shouldUseBooleanValueInIfCondition = error<If>(node =>
  isBooleanOrUnknownType(node.condition)
, undefined,
sourceMapForConditionInIf)

export const shouldUseBooleanValueInLogicOperation = error<Send>(node => {
  if (!isBooleanMessage(node)) return true
  const unaryOperation = isBooleanOrUnknownType(node.receiver) && isEmpty(node.args)
  const binaryOperation = node.args.length === 1 && isBooleanOrUnknownType(node.args[0]) && isBooleanOrUnknownType(node.receiver)
  return unaryOperation || binaryOperation
})

export const shouldNotDefineUnnecesaryIf = error<If>(node =>
  notEmpty(node.elseBody.sentences) || !node.condition.is(Literal) || node.condition.value !== true
, undefined,
sourceMapForConditionInIf)

export const shouldNotDefineEmptyDescribe = warning<Describe>(node =>
  notEmpty(node.tests)
)

export const shouldHaveNonEmptyName = warning<Describe | Test>(node =>
  (node.name ?? '').replaceAll('"', '').trim() !== ''
, valuesForNodeName,
sourceMapForNodeName)

export const shouldNotMarkMoreThanOneOnlyTest = warning<Test>(node =>
  !node.isOnly || count(node.siblings(), element => element.is(Test) && element.isOnly) <= 1
, valuesForNodeName,
sourceMapForOnlyTest)

export const shouldNotDefineNativeMethodsOnUnnamedSingleton = error<Method>(node => {
  const parent = node.parent
  return !node.isNative() || !parent.is(Singleton) || !!parent.name
},
valuesForNodeName,
sourceMapForNodeName)

export const codeShouldBeReachable = error<If | Send>(node =>
  match(node)(
    when(If)(node => {
      const condition = node.condition
      if (!condition.is(Literal) || condition.value !== true && condition.value !== false) return true
      return isBooleanLiteral(condition, true) && isEmpty(node.elseBody.sentences) || isBooleanLiteral(condition, false) && isEmpty(node.thenBody.sentences)
    }),
    when(Send)(node => {
      const receiver = node.receiver
      const message = node.message
      return !(isBooleanLiteral(receiver, true) && ['or', '||'].includes(message)) && !(isBooleanLiteral(receiver, false) && ['and', '&&'].includes(message))
    }),
  )
, undefined,
sourceMapForUnreachableCode)

export const methodShouldExist = error<Send>(node => methodExists(node))

export const shouldUseSuperOnlyOnOverridingMethod = error<Super>(node => {
  const method = node.ancestors.find(is(Method))
  const parentModule = node.ancestors.find(is(Module))
  if (parentModule?.is(Mixin)) return true
  if (!method) return false
  return !!superclassMethod(method) && method.matchesSignature(method.name, node.args.length)
})

export const shouldNotDefineUnnecessaryCondition = warning<If | Send>(node =>
  match(node)(
    when(If)(node => {
      if (node.thenBody.sentences.length !== 1 || node.elseBody?.sentences.length !== 1) return true
      const thenValue = valueFor(last(node.thenBody.sentences))
      const elseValue = valueFor(last(node.elseBody.sentences))
      return thenValue === undefined || elseValue === undefined || thenValue !== elseValue
    }),
    when(Send)(node => {
      const receiver = node.receiver
      const argument = node.args[0]
      const andOperation = ['and', '&&'].includes(node.message)
      const orOperation = ['or', '||'].includes(node.message)
      if (andOperation) return !isBooleanLiteral(receiver, true) && !isBooleanLiteral(argument, true)
      if (orOperation) return !isBooleanLiteral(receiver, false) && !isBooleanLiteral(argument, false)
      return true
    }),
  )
)

export const overridingMethodShouldHaveABody = error<Method>(node =>
  !node.isOverride || node.isNative() || node.isConcrete()
, valuesForNodeName,
sourceMapForNodeName)

export const shouldUseConditionalExpression = warning<If>(node => {
  const thenValue = isEmpty(node.thenBody.sentences) ? undefined : valueFor(last(node.thenBody.sentences))
  const elseValue = isEmpty(node.elseBody.sentences) ? undefined : valueFor(last(node.elseBody.sentences))
  const nextSentence = node.parent.children[node.parent.children.indexOf(node) + 1]
  return (
    thenValue === undefined ||
    elseValue === undefined ||
    ![true, false].includes(thenValue) ||
    thenValue === elseValue) && (!nextSentence ||
      ![true, false].includes(valueFor(nextSentence))
  )
})

export const shouldHaveAssertInTest = warning<Test>(node =>
  !node.body.isEmpty() || sendsMessageToAssert(node.body)
, undefined,
sourceMapForBody)

export const shouldMatchFileExtension = error<Test | Program>(node => {
  const filename = node.sourceFileName
  if (!filename) return true
  return match(node)(
    when(Test)(_ => filename.endsWith(TEST_FILE_EXTENSION)),
    when(Program)(_ => filename.endsWith(PROGRAM_FILE_EXTENSION)),
  )
})

export const shouldImplementAllMethodsInHierarchy = error<Class | Singleton>(node =>
  methodsCallingToSuper(node).every(methodIsImplementedInSuperclass(node))
, node =>
  [
    methodsCallingToSuper(node)
      .filter(method => !methodIsImplementedInSuperclass(node)(method))
      .map(method => method.name)
      .join(', '),
  ]
, sourceMapForNodeNameOrFullNode)

export const getterMethodShouldReturnAValue = warning<Method>(node =>
  !isGetter(node) || node.isSynthetic || node.isNative() || node.isAbstract() || node.sentences.some(returnsAValue)
, undefined,
sourceMapForBody)

export const shouldNotUseReservedWords = warning<Class | Singleton | Variable | Field | Parameter>(node =>
  !usesReservedWords(node)
, valuesForNodeName,
sourceMapForNodeName)

export const shouldInitializeGlobalReference = error<Variable>(node =>
  !(node.isAtPackageLevel && isInitialized(node))
, valuesForNodeName,
sourceMapForNodeName)

export const shouldNotDefineUnusedVariables = warning<Field>(node => !unusedVariable(node), valuesForNodeName, sourceMapForNodeName)

export const shouldInitializeConst = error<Variable>(node =>
  !(
    getContainer(node)?.is(Program) &&
    node.isConstant &&
    isInitialized(node))
, valuesForNodeName,
sourceMapForNodeName)

export const shouldNotDuplicatePackageName = error<Package>(node =>
  !node.siblings().some(sibling => sibling.is(Package) && sibling.name == node.name)
, valuesForNodeName,
sourceMapForNodeName)

export const shouldCatchUsingExceptionHierarchy = error<Catch>(node => {
  const EXCEPTION_CLASS = node.environment.getNodeByFQN<Class>(EXCEPTION_MODULE)
  const exceptionType = node.parameterType.target
  return !exceptionType || exceptionType?.inherits(EXCEPTION_CLASS)
})

export const catchShouldBeReachable = error<Catch>(node => {
  const previousSiblings = node.parent.children.slice(0, node.parent.children.indexOf(node))
  const exceptionType = node.parameterType.target
  return !exceptionType || isEmpty(previousSiblings) || !previousSiblings.some(sibling => {
    if (!sibling.is(Catch)) return false
    const siblingType = sibling.parameterType.target
    return !siblingType || exceptionType === siblingType || exceptionType.inherits(siblingType)
  })
})

export const shouldNotDuplicateEntities = error<Entity | Variable>(node =>
  !node.name || !node.parent.is(Package) || node.parent.imports.every(importFile => !entityIsAlreadyUsedInImport(importFile.entity.target, node.name!))
, valuesForNodeName,
sourceMapForNodeName)

export const shouldNotImportSameFile = error<Import>(node =>
  [TEST_FILE_EXTENSION, PROGRAM_FILE_EXTENSION].some(allowedExtension => node.parent.fileName?.endsWith(allowedExtension)) || node.entity.target !== node.parent
)

export const shouldNotImportMoreThanOnce = warning<Import>(node =>
  !node.parent.is(Package) || node.parent.imports.filter(importFile => importFile !== node).every(importFile => !isAlreadyUsedInImport(importFile.entity.target, node.entity.target))
)

export const shouldDefineConstInsteadOfVar = warning<Variable | Field>(node => {
  if (node.isConstant || usesReservedWords(node) || RESERVED_WORDS.includes(node.name || '') || node.is(Field) && unusedVariable(node) || node.is(Variable) && duplicatesLocalVariable(node)) return true
  const module = getContainer(node)
  if (!module) return true
  return match(module)(
    when(Program)(program => assignsVariable(program.body, node)),
    when(Test)(test => assignsVariable(test.body, node)),
    when(Describe)(describe =>
      describe.methods.some(method => assigns(method, node)) ||
      describe.tests.some(test => assignsVariable(test.body, node))
    ),
    when(Module)(module => module.methods.some(method => assigns(method, node))),
  )
}, valuesForNodeName, sourceMapForNodeName)

export const shouldNotUseVoidMethodAsValue = error<Send>(node => {
  if (!methodExists(node) || !supposedToReturnValue(node)) return true

  const method: Method | undefined = match(node.receiver)(
    when(Reference)(nodeRef => {
      const target = nodeRef.target
      return target?.is(Module) ? target.lookupMethod(node.message, node.args.length) : undefined
    }),
    when(Literal)(_ => findMethod(node)),
    when(Self)(_ => findMethod(node)),
    when(Expression)(_ => undefined),
  )

  return !method || method.isNative() || method.isAbstract() || returnsValue(method)
})

export const shouldNotAssignValueInLoop = error<Field>(node => !loopInAssignment(node.value, node.name))

export const shouldHaveDifferentName = error<Test>(node => {
  const tests: List<Test> = match(node.parent)(
    when(Describe)(describe => describe.tests),
    when(Package)(module => module.members.filter(member => member.is(Test)) as unknown as List<Test>),
    when(Node)(_ => []),
  )
  return !tests || tests.every(other => node === other || other.name !== node.name)
}, valuesForNodeName, sourceMapForNodeName)

// ══════════════════════════════════════════════════════════════════════════════════════════════════════════════════
// HELPER FUNCTIONS
// ══════════════════════════════════════════════════════════════════════════════════════════════════════════════════
const allParents = (module: Module) =>
  module.supertypes.map(supertype => supertype.reference.target).flatMap(supertype => supertype?.hierarchy ?? [])

const inheritsCustomDefinition = (module: Module) =>
  notEmpty(allParents(module).filter(element => element.fullyQualifiedName == OBJECT_MODULE))

const getReferencedModule = (parent: Node): Module | undefined => match(parent)(
  when(ParameterizedType)(node => node.reference.target),
  when(New)(node => node.instantiated.target),
  when(Node)(() => undefined),
)

export const getUninitializedAttributesForInstantiation = (node: New): string[] => {
  const target = node.instantiated.target
  if (!target) return []
  const initializers = node.args.map(_ => _.name)
  return getAllUninitializedAttributes(target, initializers)
}

export const getAllUninitializedAttributes = (node: Module, initializers: string[] = []): string[] =>
  getUninitializedAttributesIn(node, [...node.allFields], initializers)

const getInheritedUninitializedAttributes = (node: Module, initializers: string[] = []) =>
  getUninitializedAttributesIn(node, [...node.allFields.filter(f => f.parent !== node)], initializers)


const getUninitializedAttributesIn = (node: Module, fields: Field[], initializers: string[] = []) =>
  fields.
    filter(field => {
      const value = node.defaultValueFor(field)
      return isUninitialized(value) && !initializers.includes(field.name) && !initializesInsideInitMethod(node, field)
    })
    .map(field => field.name)


const initializesInsideInitMethod = (node: Module, field: Field) => {
  const allInitMethods = node.allMethods.filter(method => method.matchesSignature(INITIALIZE_METHOD_NAME, 0))
  return allInitMethods.some(method => initializesReference(method, field))
}

const initializesReference = (method: Method, field: Field) =>
  method.sentences.some(sentence => sentence.is(Assignment) && sentence.variable.target === field)

const isUninitialized = (value: Expression) => value.isSynthetic && value.is(Literal) && value.isNull()

const isBooleanLiteral = (node: Expression, value: boolean) => node.is(Literal) && node.value === value

const targetSupertypes = (node: Class | Singleton) => node.supertypes.map(_ => _?.reference.target)

const superclassMethod = (node: Method) => node.parent.lookupMethod(node.name, node.parameters.length, { lookupStartFQN: node.parent.fullyQualifiedName, allowAbstractMethods: true })

const finishesFlow = (sentence: Sentence, node: Node): boolean => {
  const parent = node.parent
  const lastLineOnMethod = parent.is(Body) ? last(parent.sentences) : undefined
  const returnCondition = (sentence.is(Return) && lastLineOnMethod !== node && lastLineOnMethod?.is(Return) || lastLineOnMethod?.is(Throw)) ?? false
  // TODO: For Send, consider if expression returns a value
  return sentence.is(Variable) || sentence.is(Throw) || sentence.is(Send) || sentence.is(Assignment) || sentence.is(If) || returnCondition
}

const getVariableContainer = (node: Node) =>
  node.ancestors.find(parent => parent.is(Method) || parent.is(Test)) as Method | Test | undefined

const getContainer = (node: Node) =>
  node.ancestors.find(parent => parent.is(Module) || parent.is(Program) || parent.is(Test)) as Module | Program | Test | undefined

const getAllVariables = (node: Method | Test): List<Variable> => node.sentences.filter(is(Variable))

const hasDuplicatedVariable = (node: Module, variableName: string): boolean =>
  node.is(Module) && !!node.lookupField(variableName)

const isImplemented = (allMethods: List<Method>, method: Method): boolean => {
  return allMethods.some(someMethod => method.matchesSignature(someMethod.name, someMethod.parameters.length) && !someMethod.isAbstract())
}

const isEqualMessage = (node: Send): boolean =>
  ['==', '!=', '===', '!==', 'equals'].includes(node.message) && node.args.length === 1

const isBooleanMessage = (node: Send): boolean =>
  ['&&', 'and', '||', 'or'].includes(node.message) && node.args.length === 1 || ['negate', 'not'].includes(node.message) && isEmpty(node.args)

const referencesSingleton = (node: Expression) => node.is(Reference) && node.target?.is(Singleton)

const isBooleanOrUnknownType = (node: Node): boolean => match(node)(
  when(Literal)(condition => condition.value === true || condition.value === false),
  when(Send)(_ => true), // tackled in a different validator
  when(Super)(_ => true),
  when(Reference)(condition => !condition.target?.is(Singleton)),
  when(Node)(_ => false),
)

const valueFor: any | undefined = (node: Node) =>
  match(node)(
    when(Literal)(node => node.value),
    when(Return)(node => valueFor(node.value)),
    when(Node)(_ => undefined),
  )

const sendsMessageToAssert = (node: Node): boolean =>
  match(node)(
    when(Body)(node => node.children.some(child => sendsMessageToAssert(child))),
    when(Send)<boolean>(nodeSend => {
      const objectSendsMessageToAssert = (_: Node) => {
        const method = findMethod(nodeSend)
        return !!method && !!method.body && method.body !== KEYWORDS.NATIVE && sendsMessageToAssert(method.body)
      }
      return match(nodeSend.receiver)(
        when(Reference)(receiver => receiver.name === 'assert'),
        when(Literal)(objectSendsMessageToAssert),
        when(Self)(objectSendsMessageToAssert),
        when(Expression)(_ => false),
      )
    }),
    when(Try)(node =>
      sendsMessageToAssert(node.body) ||
      node.catches.every(_catch => sendsMessageToAssert(_catch.body)) || sendsMessageToAssert(node.always)
    ),
    when(If)(node => sendsMessageToAssert(node.thenBody) && node.elseBody && sendsMessageToAssert(node.elseBody)),
    when(Node)(_ => false),
  )

// TODO: this should be no longer necessary when the type system is implemented
const findMethod = (messageSend: Send): Method | undefined => {
  const parent = messageSend.receiver.ancestors.find(ancestor => ancestor.is(Module)) as Module
  return parent?.lookupMethod(messageSend.message, messageSend.args.length)
}

const callsToSuper = (node: Method): boolean => node.sentences.some(sentence => isCallToSuper(sentence))

const isCallToSuper = (node: Node): boolean =>
  match(node)(
    when(Super)(() => true),
    when(Return)(node => !!node.value && isCallToSuper(node.value)),
    when(Send)(node => isCallToSuper(node.receiver) || node.args.some(arg => isCallToSuper(arg))),
    when(Node)(() => false),
  )

const isGetter = (node: Method): boolean => node.parent.allFields.map(_ => _.name).includes(node.name) && isEmpty(node.parameters)

const methodOrTestUsesField = (parent: Method | Test, field: Field) => parent.sentences.some(sentence => usesField(sentence, field))

const usesField = (node: Sentence | Body | NamedArgument, field: Field): boolean =>
  match(node)(
    when(Singleton)(node => {
      if (!node.isClosure()) return false
      const applyMethod = node.methods.find(method => method.name === CLOSURE_EVALUATE_METHOD)
      return !!applyMethod && methodOrTestUsesField(applyMethod, field)
    }),
    when(Variable)(node => usesField(node.value, field)),
    when(Return)(node => !!node.value && usesField(node.value, field)),
    when(Assignment)(node => node.variable.target === field || usesField(node.value, field)),
    when(Reference)(node => node.target === field),
    when(Send)(node => usesField(node.receiver, field) || node.args.some(arg => usesField(arg, field))),
    when(If)(node => usesField(node.condition, field) || usesField(node.thenBody, field) || node.elseBody && usesField(node.elseBody, field)),
    when(New)(node => node.args.some(arg => usesField(arg, field))),
    when(NamedArgument)(node => usesField(node.value, field)),
    when(Throw)(node => usesField(node.exception, field)),
    when(Try)(node => usesField(node.body, field) || node.catches.some(catchBlock => usesField(catchBlock.body, field)) || !!node.always && usesField(node.always, field)),
    when(Expression)(() => false),
    when(Body)(node => node.sentences.some(sentence => usesField(sentence, field))),
  )

// TODO: Import could offer a list of imported entities
const entityIsAlreadyUsedInImport = (target: Entity | undefined, entityName: string) => target && match(target)(
  when(Package)(node => node.members.some(member => member.name == entityName)),
  when(Entity)(node => node.name == entityName),
)

const isAlreadyUsedInImport = (target: Entity | undefined, node: Entity | undefined) => !!target && node && match(node)(
  when(Package)(node => node.name == target.name),
  when(Entity)(node => entityIsAlreadyUsedInImport(target, node.name!)),
)

const duplicatesLocalVariable = (node: Variable): boolean => {
  if (node.ancestors.some(is(Program)) || node.isAtPackageLevel) return false

  const container = getVariableContainer(node)
  if (!container) return false
  const duplicateReference = count(getAllVariables(container), reference => reference.name == node.name) > 1
  return duplicateReference || hasDuplicatedVariable(container.parent, node.name) || !container.is(Test) && container.parameters.some(_ => _.name == node.name)
}

const assigns = (method: Method, variable: Variable | Field) => method.sentences.some(sentence => assignsVariable(sentence, variable))

const assignsVariable = (sentence: Sentence | Body, variable: Variable | Field): boolean => match(sentence)(
  when(Body)(node => node.sentences.some(sentence => assignsVariable(sentence, variable))),
  when(Variable)(node => assignsVariable(node.value, variable)),
  when(Return)(node => !!node.value && assignsVariable(node.value, variable)),
  when(Assignment)(node => node.variable.target == variable),
  when(Send)(node => assignsVariable(node.receiver, variable) || node.args.some(arg => assignsVariable(arg, variable))),
  when(If)(node => assignsVariable(node.condition, variable) || assignsVariable(node.thenBody, variable) || assignsVariable(node.elseBody, variable)),
  when(Try)(node => assignsVariable(node.body, variable) || node.catches.some(catchBlock => assignsVariable(catchBlock.body, variable)) || assignsVariable(node.always, variable)),
  when(Singleton)(node => node.methods.some(method => assigns(method, variable))),
  when(Expression)(_ => false),
)

const unusedVariable = (node: Field) => {
  const parent = node.parent
  const allFields = parent.allFields
  const allMethods: List<Test | Method> = parent.is(Describe) ? parent.tests : parent.allMethods
  return !node.isProperty && node.name != CLOSURE_TO_STRING_METHOD
    && allMethods.every(method => !methodOrTestUsesField(method, node))
    && allFields.every(field => !usesField(field.value, node))
}

const usesReservedWords = (node: Class | Singleton | Variable | Field | Parameter) => {
  const parent = node.ancestors.find(ancestor => ancestor.is(Package)) as Package | undefined
  const wordsReserved = LIBRARY_PACKAGES.flatMap(libPackage => node.environment.getNodeByFQN<Package>(libPackage).members.map(_ => _.name))
  wordsReserved.push('wollok')
  return !!parent && !parent.fullyQualifiedName.includes(WOLLOK_BASE_PACKAGE) && wordsReserved.includes(node.name)
}

const supposedToReturnValue = (node: Node): boolean => match(node.parent)(
  when(Assignment)(() => true),
  when(If)(() => true),
  when(Literal)(nodeLiteral => Array.isArray(nodeLiteral.value) && nodeLiteral.value[1].includes(node)),
  when(NamedArgument)(nodeArg => nodeArg.value == node),
  when(New)(nodeNew => nodeNew.args.some(namedArgument => namedArgument.value == node)),
  when(Return)(nodeReturn => {
    const parent = nodeReturn.ancestors.find(is(Singleton))
    return !nodeReturn.isSynthetic || !(parent && parent.isClosure())
  }),
  when(Send)(nodeSend => node.is(Expression) && nodeSend.args.includes(node) || nodeSend.receiver == node),
  when(Super)(nodeSuper => node.is(Expression) && nodeSuper.args.includes(node)),
  when(Variable)(() => true),
  when(Node)(() => false),
)

const returnsValue = (node: Method): boolean => node.sentences.some(sentence => returnsAValue(sentence))

const returnsAValue = (node: Node): boolean => match(node)(
  when(Return)(() => true),
  when(Body)(node => node.sentences.some(sentence => returnsAValue(sentence))),
  when(If)(node => returnsAValue(node.thenBody) || returnsAValue(node.elseBody)),
  when(Try)(node => returnsAValue(node.body) || node.catches.some(sentence => returnsAValue(sentence)) || returnsAValue(node.always)),
  when(Node)(() => false),
)

const methodExists = (node: Send): boolean => match(node.receiver)(
  when(Self)(selfNode => {
    const allAncestors = selfNode.ancestors.filter(ancestor => ancestor.is(Module))
    return isEmpty(allAncestors) || allAncestors.some(ancestor => (ancestor as Module).lookupMethod(node.message, node.args.length, { allowAbstractMethods: true }))
  }),
  when(Reference)(referenceNode => {
    const receiver = referenceNode.target
    return !receiver?.is(Module) || isBooleanMessage(node) || !!receiver.lookupMethod(node.message, node.args.length, { allowAbstractMethods: true })
  }),
  when(Node)(() => true),
)

const isInitialized = (node: Variable) =>
  node.value.isSynthetic &&
  node.value.is(Literal) &&
  node.value.isNull()

export const loopInAssignment = (node: Expression, variableName: string) =>
  node.is(Send) && methodExists(node) && node.receiver.is(Self) && node.message === variableName

const methodsCallingToSuper = (node: Class | Singleton) => node.allMethods.filter(method => callsToSuper(method))

const methodIsImplementedInSuperclass = (node: Class | Singleton) => (method: Method) => node.lookupMethod(method.name, method.parameters.length, { lookupStartFQN: method.parent.fullyQualifiedName })

// ══════════════════════════════════════════════════════════════════════════════════════════════════════════════════
// REPORT HELPERS
// ══════════════════════════════════════════════════════════════════════════════════════════════════════════════════

const getVariableOffset = (node: Variable | Field) => (node.isConstant ? KEYWORDS.CONST.length : KEYWORDS.VAR.length) + 1

const getOffsetForName = (node: Node): number => match(node)(
  when(Parameter)(() => 0),
  when(NamedArgument)(() => 0),
  when(Variable)(node => getVariableOffset(node)),
  when(Field)(node => getVariableOffset(node) + (node.isProperty ? KEYWORDS.PROPERTY.length + 1 : 0)),
  when(Method)(node => (node.isOverride ? KEYWORDS.OVERRIDE.length + 1 : 0) + node.kind.length + 1),
  when(Reference)(node => node.name.length + 1),
  when(Entity)(node => node.is(Singleton) ? KEYWORDS.WKO.length + 1 : node.kind.length + 1),
)

// ══════════════════════════════════════════════════════════════════════════════════════════════════════════════════
// PROBLEMS BY KIND
// ══════════════════════════════════════════════════════════════════════════════════════════════════════════════════

const validationsByKind = (node: Node): Record<string, Validation<any>> => match(node)(
  when(Parameter)(() => ({ nameShouldBeginWithLowercase, nameShouldNotBeKeyword, parameterShouldNotDuplicateExistingVariable, shouldNotUseReservedWords })),
  when(NamedArgument)(() => ({ namedArgumentShouldExist, namedArgumentShouldNotAppearMoreThanOnce })),
  when(Import)(() => ({ shouldNotImportSameFile, shouldNotImportMoreThanOnce })),
  when(Body)(() => ({ shouldNotBeEmpty })),
  when(Catch)(() => ({ shouldCatchUsingExceptionHierarchy, catchShouldBeReachable })),
  when(Package)(() => ({ shouldNotDuplicatePackageName })),
  when(Program)(() => ({ nameShouldNotBeKeyword, shouldNotUseReservedWords, shouldMatchFileExtension, shouldNotDuplicateEntities })),
  when(Test)(() => ({ shouldHaveNonEmptyName, shouldNotMarkMoreThanOneOnlyTest, shouldHaveAssertInTest, shouldMatchFileExtension, shouldHaveDifferentName })),
  when(Class)(() => ({ nameShouldBeginWithUppercase, nameShouldNotBeKeyword, shouldNotHaveLoopInHierarchy, linearizationShouldNotRepeatNamedArguments, shouldNotDefineMoreThanOneSuperclass, superclassShouldBeLastInLinearization, shouldNotDuplicateGlobalDefinitions, shouldNotDuplicateVariablesInLinearization, shouldImplementAllMethodsInHierarchy, shouldNotUseReservedWords, shouldNotDuplicateEntities })),
  when(Singleton)(() => ({ nameShouldBeginWithLowercase, inlineSingletonShouldBeAnonymous, topLevelSingletonShouldHaveAName, nameShouldNotBeKeyword, shouldInitializeInheritedAttributes, linearizationShouldNotRepeatNamedArguments, shouldNotDefineMoreThanOneSuperclass, superclassShouldBeLastInLinearization, shouldNotDuplicateGlobalDefinitions, shouldNotDuplicateVariablesInLinearization, shouldImplementInheritedAbstractMethods, shouldImplementAllMethodsInHierarchy, shouldNotUseReservedWords, shouldNotDuplicateEntities })),
  when(Mixin)(() => ({ nameShouldBeginWithUppercase, shouldNotHaveLoopInHierarchy, shouldOnlyInheritFromMixin, shouldNotDuplicateGlobalDefinitions, shouldNotDuplicateVariablesInLinearization, shouldNotDuplicateEntities })),
  when(Field)(() => ({ nameShouldBeginWithLowercase, shouldNotAssignToItselfInDeclaration, nameShouldNotBeKeyword, shouldNotDuplicateFields, shouldNotUseReservedWords, shouldNotDefineUnusedVariables, shouldDefineConstInsteadOfVar, shouldInitializeSingletonAttribute, shouldNotAssignValueInLoop })),
  when(Method)(() => ({ onlyLastParameterCanBeVarArg, nameShouldNotBeKeyword, methodShouldHaveDifferentSignature, shouldNotOnlyCallToSuper, shouldUseOverrideKeyword, possiblyReturningBlock, shouldNotUseOverride, shouldMatchSuperclassReturnValue, shouldNotDefineNativeMethodsOnUnnamedSingleton, overridingMethodShouldHaveABody, getterMethodShouldReturnAValue, shouldHaveBody })),
  when(Variable)(() => ({ nameShouldBeginWithLowercase, nameShouldNotBeKeyword, shouldNotAssignToItselfInDeclaration, shouldNotDuplicateLocalVariables, shouldNotDuplicateGlobalDefinitions, shouldNotDefineGlobalMutableVariables, shouldNotUseReservedWords, shouldInitializeGlobalReference, shouldDefineConstInsteadOfVar, shouldNotDuplicateEntities, shouldInitializeConst })),
  when(Assignment)(() => ({ shouldNotAssignToItself, shouldNotReassignConst })),
  when(Reference)(() => ({ missingReference, shouldUseSelfAndNotSingletonReference })),
  when(Self)(() => ({ shouldNotUseSelf })),
  when(New)(() => ({ shouldNotInstantiateAbstractClass, shouldPassValuesToAllAttributes })),
  when(Send)(() => ({ shouldNotCompareAgainstBooleanLiterals, shouldNotCompareEqualityOfSingleton, shouldUseBooleanValueInLogicOperation, methodShouldExist, codeShouldBeReachable, shouldNotDefineUnnecessaryCondition, shouldNotUseVoidMethodAsValue })),
  when(Super)(() => ({ shouldUseSuperOnlyOnOverridingMethod })),
  when(If)(() => ({ shouldReturnAValueOnAllFlows, shouldUseBooleanValueInIfCondition, shouldNotDefineUnnecesaryIf, codeShouldBeReachable, shouldNotDefineUnnecessaryCondition, shouldUseConditionalExpression })),
  when(Try)(() => ({ shouldHaveCatchOrAlways })),
  when(Describe)(() => ({ shouldNotDuplicateGlobalDefinitions, shouldNotDefineEmptyDescribe, shouldHaveNonEmptyName })),
  when(Node)(() => ({})),
)

export default (target: Node): List<Problem> => target.reduce<Problem[]>((found, node) => {
  return [
    ...found,
    ...node.problems?.map(({ code, sourceMap, level, values }) => ({ code, level, node, values, sourceMap: sourceMap ?? node.sourceMap } as Problem)  ) ?? [],
    ...entries(validationsByKind(node))
      .map(([code, validation]) => validation(node, code)!)
      .filter(result => result !== null),
  ]
}, [])<|MERGE_RESOLUTION|>--- conflicted
+++ resolved
@@ -18,11 +18,7 @@
 // - Level could be different for the same Expectation on different nodes
 // - Problem could know how to convert to string, receiving the interpolation function (so it can be translated). This could let us avoid having parameters.
 // - Good default for simple problems, but with a config object for more complex, so we know what is each parameter
-<<<<<<< HEAD
-import { CLOSURE_TO_STRING_METHOD, CLOSURE_EVALUATE_METHOD, EXCEPTION_MODULE, INITIALIZE_METHOD_NAME, KEYWORDS, OBJECT_MODULE, PROGRAM_FILE_EXTENSION, TEST_FILE_EXTENSION, WOLLOK_BASE_PACKAGE } from './constants'
-=======
-import { CLOSURE_TO_STRING_METHOD, EXCEPTION_MODULE, INITIALIZE_METHOD_NAME, KEYWORDS, OBJECT_MODULE, PROGRAM_FILE_EXTENSION, TEST_FILE_EXTENSION, WOLLOK_BASE_PACKAGE } from './constants'
->>>>>>> d4ba4082
+import { CLOSURE_EVALUATE_METHOD, CLOSURE_TO_STRING_METHOD, EXCEPTION_MODULE, INITIALIZE_METHOD_NAME, KEYWORDS, OBJECT_MODULE, PROGRAM_FILE_EXTENSION, TEST_FILE_EXTENSION, WOLLOK_BASE_PACKAGE } from './constants'
 import { count, duplicates, is, isEmpty, last, List, match, notEmpty, TypeDefinition, when } from './extensions'
 // - Unified problem type
 import { Assignment, Body, Catch, Class, Code, Describe, Entity, Expression, Field, If, Import,
@@ -846,7 +842,7 @@
   node.value.is(Literal) &&
   node.value.isNull()
 
-export const loopInAssignment = (node: Expression, variableName: string) =>
+export const loopInAssignment = (node: Expression, variableName: string): boolean =>
   node.is(Send) && methodExists(node) && node.receiver.is(Self) && node.message === variableName
 
 const methodsCallingToSuper = (node: Class | Singleton) => node.allMethods.filter(method => callsToSuper(method))
