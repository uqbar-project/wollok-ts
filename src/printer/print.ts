--- conflicted
+++ resolved
@@ -1,15 +1,10 @@
 import { IDoc, align, append, choice, enclose, intersperse, lineBreak, lineBreaks, hang as nativeHang, indent as nativeIndent, nest as nativeNest, parens, prepend, render, softBreak, softLine } from 'prettier-printer'
 import { KEYWORDS, LIST_MODULE, PREFIX_OPERATORS, SET_MODULE } from '../constants'
 import { List, isEmpty, match, notEmpty, when } from '../extensions'
-<<<<<<< HEAD
-import { Annotation, Assignment, Body, Catch, Class, Describe, Expression, Field, If, Import, Literal, Method, Mixin, Name, NamedArgument, New, Node, Package, Parameter, ParameterizedType, Program, Reference, Return, Self, Send, Sentence, Singleton, Super, Test, Throw, Try, Variable } from '../model'
-import { DocTransformer, WS, body, defaultToEmpty, enclosedList, infixOperators, listEnclosers, listed, setEnclosers, stringify } from './utils'
+import { Annotation, Assignment, Body, Catch, Class, Describe, Expression, Field, If, Import, Literal, Method, Mixin, NamedArgument, New, Node, Package, Parameter, ParameterizedType, Program, Reference, Return, Self, Send, Sentence, Singleton, Super, Test, Throw, Try, Variable } from '../model'
 import { MALFORMED_ENTITY, MALFORMED_MEMBER, MALFORMED_SENTENCE } from '../parser'
 import { PrintingMalformedNodeError } from './exceptions'
-=======
-import { Annotation, Assignment, Body, Catch, Class, Describe, Expression, Field, If, Import, Literal, Method, Mixin, NamedArgument, New, Node, Package, Parameter, ParameterizedType, Program, Reference, Return, Self, Send, Sentence, Singleton, Super, Test, Throw, Try, Variable } from '../model'
 import { DocTransformer, WS, body, defaultToEmpty, enclosedList, listEnclosers, listed, setEnclosers, stringify } from './utils'
->>>>>>> 36180df7
 
 const { entries } = Object
 
